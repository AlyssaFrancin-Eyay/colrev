#! /usr/bin/env python
"""Indexing and retrieving records locally."""
from __future__ import annotations

import collections
import hashlib
import json
import os
import sqlite3
import typing
from copy import deepcopy
from datetime import timedelta
from multiprocessing import Lock
from operator import contains
from pathlib import Path
from threading import Timer

import git
import pandas as pd
import requests_cache
from git.exc import GitCommandError
from pybtex.database.input import bibtex
from thefuzz import fuzz
from tqdm import tqdm

import colrev.dataset
import colrev.env.environment_manager
import colrev.env.resources
import colrev.env.tei_parser
import colrev.exceptions as colrev_exceptions
import colrev.operation
import colrev.record
import colrev.ui_cli.cli_colors as colors


# import binascii

# pylint: disable=too-many-lines


class LocalIndex:
    """The LocalIndex implements indexing and retrieval of records across projects"""

    global_keys = ["doi", "dblp_key", "colrev_pdf_id", "url", "colrev_id"]
    max_len_sha256 = 2**256
    request_timeout = 90

    local_environment_path = Path.home().joinpath("colrev")
    SQLITE_PATH = str(local_environment_path / Path("sqlite_index.db"))

    teiind_path = local_environment_path / Path(".tei_index/")
    annotators_path = local_environment_path / Path("annotators")

    __sqlite_available = True

    sqlite_connection = None

    # Note : records are indexed by id = hash(colrev_id)
    # to ensure that the indexing-ids do not exceed limits
    # such as the opensearch limit of 512 bytes.
    # This enables efficient retrieval based on id=hash(colrev_id)
    # but also search-based retrieval using only colrev_ids

    RECORD_INDEX = "record_index"
    TOC_INDEX = "toc_index"
    UPDATE_LAYERD_FIELDS_QUERY = """
            UPDATE record_index SET
            layered_fields=?
            WHERE id=?"""

    SELECT_LAYERD_FIELDS_QUERY = "SELECT layered_fields FROM record_index WHERE id=?"

    SELECT_ALL_QUERIES = {
        TOC_INDEX: "SELECT * FROM toc_index WHERE",
        RECORD_INDEX: "SELECT * FROM record_index WHERE",
    }

    SELECT_KEY_QUERIES = {
        (RECORD_INDEX, "id"): "SELECT * FROM record_index WHERE id=?",
        (TOC_INDEX, "toc_key"): "SELECT * FROM toc_index WHERE toc_key=?",
        (RECORD_INDEX, "colrev_id"): "SELECT * FROM record_index WHERE colrev_id=?",
        (RECORD_INDEX, "doi"): "SELECT * FROM record_index where doi=?",
        (RECORD_INDEX, "dblp_key"): "SELECT * FROM record_index WHERE dblp_key=?",
        (
            RECORD_INDEX,
            "colrev_pdf_id",
        ): "SELECT * FROM record_index WHERE colrev_pdf_id=?",
        (RECORD_INDEX, "url"): "SELECT * FROM record_index WHERE url=?",
    }

    # AUTHOR_INDEX = "author_index"
    # AUTHOR_RECORD_INDEX = "author_record_index"
    # CITATIONS_INDEX = "citations_index"

    RECORDS_INDEX_KEYS = [
        "id",
        "colrev_id",
        "citation_key",
        "title",
        "abstract",
        "file",
        "tei",
        "fulltext",
        "url",
        "doi",
        "dblp_key",
        "colrev_pdf_id",
        "bibtex",
        "layered_fields"
        # "curation_ID"
    ]

    # Note: we need the local_curated_metadata field for is_duplicate()

    def __init__(
        self,
        *,
        index_tei: bool = False,
        verbose_mode: bool = False,
    ) -> None:
        self.verbose_mode = verbose_mode
        self.environment_manager = colrev.env.environment_manager.EnvironmentManager()
        self.__index_tei = index_tei

        self.thread_lock = Lock()

    def __get_sqlite_cursor(self, *, init: bool = False) -> sqlite3.Cursor:
        if init:
            Path(self.SQLITE_PATH).unlink(missing_ok=True)

        self.sqlite_connection = sqlite3.connect(self.SQLITE_PATH, timeout=90)
        self.sqlite_connection.row_factory = self.__dict_factory
        return self.sqlite_connection.cursor()

    def load_journal_rankings(self) -> None:
        """Loads journal rankings into sqlite database"""
        rankings_csv_path = (
            str(Path(__file__).parents[1])
            / Path("template")
            / Path("ops")
            / Path("journal_rankings.csv")
        )
        conn = sqlite3.connect(self.SQLITE_PATH)
        data_frame = pd.read_csv(rankings_csv_path, encoding="cp850")
        data_frame.to_sql("rankings", conn, if_exists="replace", index=False)
        conn.commit()
        conn.close()

    def search_in_database(self, journal: typing.Optional[typing.Any]) -> str:
        """Searches for journalranking in database"""
        cur = self.__get_sqlite_cursor(init=False)
        cur.execute("SELECT ranking FROM rankings WHERE journal_name = ?", (journal,))
        content = cur.fetchall()
        ranking = ""
        in_ranking_included = False
        for rankings in content:
            if "Beall´s Predatory Journals" in rankings.values():
                ranking = "Predatory Journal: Do not include!  "
                in_ranking_included = True
            if "AIS" in rankings.values():
<<<<<<< HEAD
                cur.execute("SELECT impact_factor FROM rankings WHERE ranking = 'AIS' AND journal_name = ?", 
=======
                cur.execute(
                    "SELECT impact_factor FROM rankings WHERE ranking = 'AIS' AND journal_name = ?",
>>>>>>> 7ab53b43
                    (journal,),
                )
                impact_factor1 = cur.fetchone()
                impact_factor1 = impact_factor1['impact_factor']
                if impact_factor1 is None:
                    ranking += "Senior Scholar's List of Premier Journals; "
                    in_ranking_included = True
                else:
<<<<<<< HEAD
=======
                    impact_factor1 = impact_factor1["impact_factor"]
>>>>>>> 7ab53b43
                    ranking += (
                    "Senior Scholar's List of Premier Journals " 
                    + str(impact_factor1) 
                    + "; "
                )
                    in_ranking_included = True
            if "VHB" in rankings.values():
<<<<<<< HEAD
                cur.execute("SELECT impact_factor FROM rankings WHERE ranking = 'VHB' AND journal_name = ?", 
=======
                cur.execute(
                    "SELECT impact_factor FROM rankings WHERE ranking = 'VHB' AND journal_name = ?",
>>>>>>> 7ab53b43
                    (journal,),
                )
                impact_factor2 = cur.fetchone()
                print(impact_factor2)
                impact_factor2 = impact_factor2['impact_factor']
                if impact_factor2 is None:
                    ranking += "VHB-JOURQUAL3; "
                    in_ranking_included = True
                else:
<<<<<<< HEAD
                    ranking += (
                    "VHB-JOURQUAL3 " 
                    + str(impact_factor2) 
                    + "; "
                )
=======
                    impact_factor2 = impact_factor2["impact_factor"]
                    ranking += "VHB-JOURQUAL3 " + str(impact_factor2) + "; "
>>>>>>> 7ab53b43
                    in_ranking_included = True
            if "FT-50" in rankings.values():
                ranking += "FT50  "
                in_ranking_included = True
        if in_ranking_included is False:
            ranking = "not included in a ranking  "
        ranking = ranking[:-2]
        return ranking.strip()

    def __dict_factory(self, cursor: sqlite3.Cursor, row: dict) -> dict:
        ret_dict = {}
        for idx, col in enumerate(cursor.description):
            ret_dict[col[0]] = row[idx]
        return ret_dict

    def __get_record_hash(self, *, record_dict: dict) -> str:
        # Note : may raise NotEnoughDataToIdentifyException
        string_to_hash = colrev.record.Record(data=record_dict).create_colrev_id()
        return hashlib.sha256(string_to_hash.encode("utf-8")).hexdigest()

    # def __increment_hash(self, *, paper_hash: str) -> str:
    #     plaintext = binascii.unhexlify(paper_hash)
    #     # also, we'll want to know our length later on
    #     plaintext_length = len(plaintext)
    #     plaintext_number = int.from_bytes(plaintext, "big")

    #     # recommendation: do not increment by 1
    #     plaintext_number += 10
    #     plaintext_number = plaintext_number % self.max_len_sha256

    #     new_plaintext = plaintext_number.to_bytes(plaintext_length, "big")
    #     new_hex = binascii.hexlify(new_plaintext)
    #     # print(new_hex.decode("utf-8"))

    #     return new_hex.decode("utf-8")

    def __get_tei_index_file(self, *, paper_hash: str) -> Path:
        return self.teiind_path / Path(f"{paper_hash[:2]}/{paper_hash[2:]}.tei.xml")

    # def __index_author(
    #     self, tei: colrev.env.tei_parser.TEIParser, record_dict: dict
    # ) -> None:
    #     print("index_author currently not implemented")
    # author_details = tei.get_author_details()
    # # Iterate over curated metadata and enrich it based on TEI (may vary in quality)
    # for author in record_dict.get("author", "").split(" and "):
    #     if "," not in author:
    #         continue
    #     author_dict = {}
    #     author_dict["surname"] = author.split(", ")[0]
    #     author_dict["forename"] = author.split(", ")[1]
    #     for author_detail in author_details:
    #         if author_dict["surname"] == author_detail["surname"]:
    #             # Add complementary details
    #             author_dict = {**author_dict, **author_detail}
    #     self.open_search.index(index=self.AUTHOR_INDEX, body=author_dict)

    def __index_tei_document(self, *, recs_to_index: list) -> None:
        if not self.__index_tei:
            return
        for record_dict in recs_to_index:
            if not Path(record_dict.get("file", "NA")).is_file():
                continue

            try:
                paper_hash = record_dict["id"]
                tei_path = self.__get_tei_index_file(paper_hash=paper_hash)
                tei_path.parents[0].mkdir(exist_ok=True, parents=True)
                if not tei_path.is_file():
                    print(f"Create tei for {record_dict['file']}")
                tei = colrev.env.tei_parser.TEIParser(
                    environment_manager=self.environment_manager,
                    pdf_path=Path(record_dict["file"]),
                    tei_path=tei_path,
                )

                record_dict["tei"] = str(tei_path)
                record_dict["fulltext"] = tei.get_tei_str()

                # self.__index_author(tei=tei, record_dict=record_dict)

            except (
                colrev_exceptions.TEIException,
                AttributeError,
                FileNotFoundError,
                colrev_exceptions.ServiceNotAvailableException,
            ):  # pragma: no cover
                pass

    def __amend_record(
        self, *, cur: sqlite3.Cursor, item: dict, curated_fields: list
    ) -> None:
        """Adds layered fields to amend existing records"""

        record_dict = self.__get_record_from_row(row=item)

        layered_fields = []
        cur.execute(self.SELECT_LAYERD_FIELDS_QUERY, (item["id"],))
        row = cur.fetchone()
        if row["layered_fields"]:
            layered_fields = json.loads(row["layered_fields"])
        for curated_field in curated_fields:
            if curated_field not in record_dict:
                continue
            source = record_dict["colrev_data_provenance"][curated_field]["source"]
            layered_fields.append(
                {
                    "key": curated_field,
                    "value": record_dict[curated_field],
                    "source": source,
                }
            )

        cur.execute(
            self.UPDATE_LAYERD_FIELDS_QUERY,
            (json.dumps(layered_fields), item["id"]),
        )

    def get_fields_to_remove(self, *, record_dict: dict) -> list:
        """Compares the record to available toc items and
        returns fields to remove (if any)"""
        # pylint: disable=too-many-return-statements

        fields_to_remove: typing.List[str] = []
        if "journal" not in record_dict and record_dict["ENTRYTYPE"] != "article":
            return fields_to_remove

        internal_record_dict = deepcopy(record_dict)

        if all(x in internal_record_dict.keys() for x in ["volume", "number"]):
            try:
                toc_key_full = colrev.record.Record(
                    data=internal_record_dict
                ).get_toc_key()

                if self.__toc_exists(toc_item=toc_key_full):
                    return fields_to_remove
            except colrev_exceptions.NotTOCIdentifiableException:
                return fields_to_remove
            wo_nr = deepcopy(internal_record_dict)
            del wo_nr["number"]
            toc_key_wo_nr = colrev.record.Record(data=wo_nr).get_toc_key()

            if toc_key_wo_nr != "NA":
                if self.__toc_exists(toc_item=toc_key_wo_nr):
                    fields_to_remove.append("number")
                    return fields_to_remove

            wo_vol = deepcopy(internal_record_dict)
            del wo_vol["volume"]
            toc_key_wo_vol = colrev.record.Record(data=wo_vol).get_toc_key()
            if toc_key_wo_vol != "NA":
                if self.__toc_exists(toc_item=toc_key_wo_vol):
                    fields_to_remove.append("volume")
                    return fields_to_remove

            wo_vol_nr = deepcopy(internal_record_dict)
            del wo_vol_nr["volume"]
            del wo_vol_nr["number"]
            toc_key_wo_vol_nr = colrev.record.Record(data=wo_vol_nr).get_toc_key()
            if toc_key_wo_vol_nr != "NA":
                if self.__toc_exists(toc_item=toc_key_wo_vol_nr):
                    fields_to_remove.append("number")
                    fields_to_remove.append("volume")
                    return fields_to_remove

        return fields_to_remove

    def __add_index_toc(self, *, toc_to_index: dict) -> None:
        list_to_add = list((k, v) for k, v in toc_to_index.items() if v != "DROPPED")
        if not self.sqlite_connection:
            return
        cur = self.sqlite_connection.cursor()
        try:
            cur.executemany(f"INSERT INTO {self.TOC_INDEX} VALUES(?, ?)", list_to_add)
        except sqlite3.IntegrityError as exc:
            if self.verbose_mode:
                print(exc)
        finally:
            if self.sqlite_connection:
                self.sqlite_connection.commit()

    def __add_index_records(self, *, recs_to_index: list, curated_fields: list) -> None:
        list_to_add = [
            {k: v for k, v in el.items() if k in self.RECORDS_INDEX_KEYS}
            for el in recs_to_index
        ]

        if not self.sqlite_connection:
            return
        cur = self.sqlite_connection.cursor()
        for item in list_to_add:
            while True:
                for records_index_required_key in self.RECORDS_INDEX_KEYS:
                    if records_index_required_key not in item:
                        item[records_index_required_key] = ""
                if item["id"] == "":
                    print("NO ID IN RECORD")
                    break
                try:
                    cur.execute(
                        f"INSERT INTO {self.RECORD_INDEX} "
                        f"VALUES(:{', :'.join(self.RECORDS_INDEX_KEYS)})",
                        item,
                    )
                    break
                except sqlite3.IntegrityError:
                    if not curated_fields:
                        break
                    try:
                        stored_record = self.__get_item_from_index(
                            index_name=self.RECORD_INDEX,
                            key="colrev_id",
                            value=item["colrev_id"],
                        )
                        stored_colrev_id = colrev.record.Record(
                            data=stored_record
                        ).create_colrev_id()

                        if stored_colrev_id == item["colrev_id"]:
                            self.__amend_record(
                                cur=cur, item=item, curated_fields=curated_fields
                            )
                            break

                        print("Collisions (TODO):")
                        print(stored_colrev_id)
                        print(item["colrev_id"])

                        # print(
                        #     [
                        #         {k: v for k, v in x.items() if k != "bibtex"}
                        #         for x in stored_record
                        #     ]
                        # )
                        # print(item)
                        # to handle the collision:
                        # print(f"Collision: {paper_hash}")
                        # print(cid_to_index)
                        # print(saved_record_cid)
                        # print(saved_record)
                        # paper_hash = self.__increment_hash(paper_hash=paper_hash)
                        # item["id"] = paper_hash
                        # continue in while-loop/try to insert...
                    except colrev_exceptions.RecordNotInIndexException:
                        break

        if self.sqlite_connection:
            self.sqlite_connection.commit()

    def __get_record_from_row(self, *, row: dict) -> dict:
        parser = bibtex.Parser()
        bib_data = parser.parse_string(row["bibtex"])
        ret = colrev.dataset.Dataset.parse_records_dict(records_dict=bib_data.entries)
        retrieved_record = list(ret.values())[0]

        # append layered fields
        if row["layered_fields"]:
            layered_fields = json.loads(row["layered_fields"])
            for layered_field in layered_fields:
                retrieved_record[layered_field["key"]] = layered_field["value"]
                if "colrev_data_provenance" not in retrieved_record:
                    retrieved_record["colrev_data_provenance"] = {}
                retrieved_record["colrev_data_provenance"][layered_field["key"]] = {
                    "source": layered_field["source"],
                    "note": "",
                }
        return retrieved_record

    def __retrieve_based_on_colrev_id(self, *, cids_to_retrieve: list) -> dict:
        # Note : may raise NotEnoughDataToIdentifyException

        for cid_to_retrieve in cids_to_retrieve:
            try:
                retrieved_record = self.__get_item_from_index(
                    index_name=self.RECORD_INDEX,
                    key="colrev_id",
                    value=cid_to_retrieve,
                )
                return retrieved_record

            except colrev_exceptions.RecordNotInIndexException:
                continue  # continue with the next cid_to_retrieve

        raise colrev_exceptions.RecordNotInIndexException()

    def _retrieve_from_github_curation(
        self, *, record_dict: dict
    ) -> dict:  # pragma: no cover
        ret = {}
        try:
            gh_url, record_id = record_dict["curation_ID"].split("#")

            temp_path = Path.home().joinpath("colrev").joinpath("test")
            temp_path.mkdir(exist_ok=True, parents=True)
            target_path = Path(temp_path) / Path(gh_url.split("/")[-1])
            if not target_path.is_dir():
                git.Repo.clone_from(
                    gh_url,  # .replace("https://github.com/", "git@github.com:") + ".git",
                    str(target_path),
                    depth=1,
                )

            content = ""
            with open(target_path / Path("data/records.bib"), encoding="utf-8") as file:
                content = file.read()

            parser = bibtex.Parser()
            bib_data = parser.parse_string(content)
            ret = colrev.dataset.Dataset.parse_records_dict(
                records_dict=bib_data.entries
            )
        except GitCommandError:
            pass

        if record_id not in ret:
            raise colrev_exceptions.RecordNotInIndexException

        ret[record_id]["curation_ID"] = record_dict["curation_ID"]
        return ret[record_id]

    def __retrieve_from_record_index(self, *, record_dict: dict) -> dict:
        # Note : may raise NotEnoughDataToIdentifyException

        record = colrev.record.Record(data=record_dict)

        if not self.__sqlite_available:
            if record_dict.get("curation_ID", "NA").startswith("https://github.com/"):
                return self._retrieve_from_github_curation(record_dict=record_dict)
            raise colrev_exceptions.RecordNotInIndexException

        if "colrev_id" in record.data:
            cid_to_retrieve = record.get_colrev_id()
        else:
            cid_to_retrieve = [record.create_colrev_id(assume_complete=True)]

        retrieved_record = self.__retrieve_based_on_colrev_id(
            cids_to_retrieve=cid_to_retrieve
        )
        if retrieved_record["ENTRYTYPE"] != record_dict["ENTRYTYPE"]:
            raise colrev_exceptions.RecordNotInIndexException
        return retrieved_record

    def __prepare_record_for_return(
        self,
        *,
        record_dict: dict,
        include_file: bool = False,
        include_colrev_ids: bool = False,
    ) -> dict:
        """Prepare a record for return (from local index)"""

        # pylint: disable=too-many-branches

        # Note : remove fulltext before parsing because it raises errors
        fulltext_backup = record_dict.get("fulltext", "NA")

        keys_to_remove = (
            "colrev_origin",
            "fulltext",
            "tei_file",
            "grobid-version",
            "excl_criteria",
            "exclusion_criteria",
            "screening_criteria",
            "local_curated_metadata",
            "metadata_source_repository_paths",
        )

        for key in keys_to_remove:
            record_dict.pop(key, None)

        # Note: record['file'] should be an absolute path by definition
        # when stored in the LocalIndex
        if "file" in record_dict and not Path(record_dict["file"]).is_file():
            del record_dict["file"]

        if not include_colrev_ids and "colrev_id" in record_dict:
            del record_dict["colrev_id"]

        if include_file:
            if fulltext_backup != "NA":
                record_dict["fulltext"] = fulltext_backup
        else:
            if "file" in record_dict:
                del record_dict["file"]
            if "file" in record_dict.get("colrev_data_provenance", {}):
                del record_dict["colrev_data_provenance"]["file"]
            if "colrev_pdf_id" in record_dict:
                del record_dict["colrev_pdf_id"]
            if "colrev_pdf_id" in record_dict.get("colrev_data_provenance", {}):
                del record_dict["colrev_data_provenance"]["colrev_pdf_id"]

        record = colrev.record.Record(data=record_dict)
        record.set_status(target_state=colrev.record.RecordState.md_prepared)

        if "CURATED" in record_dict.get("colrev_masterdata_provenance", {}):
            identifier_string = (
                record_dict["colrev_masterdata_provenance"]["CURATED"]["source"]
                + "#"
                + record_dict["ID"]
            )
            record_dict["curation_ID"] = identifier_string

        return record_dict

    def search(self, *, query: str) -> list[colrev.record.Record]:
        """Run a search for records"""

        records_to_return = []
        try:
            self.thread_lock.acquire(timeout=60)
            cur = self.__get_sqlite_cursor()
            selected_row = None
            cur.execute(f"{self.SELECT_ALL_QUERIES[self.RECORD_INDEX] } {query}")
            for row in cur.fetchall():
                selected_row = row

                retrieved_record = self.__get_record_from_row(row=selected_row)

                retrieved_record = self.__prepare_record_for_return(
                    record_dict=retrieved_record, include_file=False
                )
                records_to_return.append(colrev.record.Record(data=retrieved_record))
        except sqlite3.OperationalError:
            pass
        finally:
            self.thread_lock.release()

        return records_to_return

    def __outlets_duplicated(self) -> bool:
        print("Validate curated metadata")

        try:
            curated_outlets = self.environment_manager.get_curated_outlets()

            if len(curated_outlets) != len(set(curated_outlets)):
                duplicated = [
                    item
                    for item, count in collections.Counter(curated_outlets).items()
                    if count > 1
                ]
                print(
                    f"Error: Duplicate outlets in curated_metadata : {','.join(duplicated)}"
                )
                return True

        except colrev_exceptions.CuratedOutletNotUnique as exc:
            print(exc)
            return True
        return False

    def __apply_status_requirements(self, *, record_dict: dict) -> None:
        if "colrev_status" not in record_dict:
            raise colrev_exceptions.RecordNotIndexableException()

        # It is important to exclude md_prepared if the LocalIndex
        # is used to dissociate duplicates
        if (
            record_dict["colrev_status"]
            in colrev.record.RecordState.get_non_processed_states()
        ):
            raise colrev_exceptions.RecordNotIndexableException()

        # Some prescreen_excluded records are not prepared
        if (
            record_dict["colrev_status"]
            == colrev.record.RecordState.rev_prescreen_excluded
        ):
            raise colrev_exceptions.RecordNotIndexableException()

    def __remove_fields(self, record_dict: dict) -> None:
        # Do not cover deprecated fields
        for deprecated_field in ["pdf_hash"]:
            if deprecated_field in record_dict:
                print(f"Removing deprecated field: {deprecated_field}")
                del record_dict[deprecated_field]

        if "screening_criteria" in record_dict:
            del record_dict["screening_criteria"]
        # Note: if the colrev_pdf_id has not been checked,
        # we cannot use it for retrieval or preparation.
        post_pdf_prepared_states = colrev.record.RecordState.get_post_x_states(
            state=colrev.record.RecordState.pdf_prepared
        )
        if record_dict["colrev_status"] not in post_pdf_prepared_states:
            if "colrev_pdf_id" in record_dict:
                del record_dict["colrev_pdf_id"]

        # Note : numbers of citations change regularly.
        # They should be retrieved from sources like crossref/doi.org
        if "cited_by" in record_dict:
            del record_dict["cited_by"]
        if record_dict.get("year", "NA").isdigit():
            record_dict["year"] = int(record_dict["year"])
        else:
            raise colrev_exceptions.RecordNotIndexableException()

        if "language" in record_dict and len(record_dict["language"]) != 3:
            print(f'Language not in ISO 639-3 format: {record_dict["language"]}')
            del record_dict["language"]

    def __adjust_provenance_for_indexint(self, *, record_dict: dict) -> None:
        # Provenance should point to the original repository path.
        # If the provenance/source was example.bib (and the record is amended during indexing)
        # we wouldn't know where the example.bib belongs to.
        record = colrev.record.Record(data=record_dict)
        for key in list(record.data.keys()):
            if (
                key
                not in colrev.record.Record.identifying_field_keys
                + colrev.record.Record.provenance_keys
                + [
                    "ID",
                    "ENTRYTYPE",
                    "local_curated_metadata",
                    "metadata_source_repository_paths",
                ]
            ):
                if key not in record.data.get("colrev_data_provenance", {}):
                    record.add_data_provenance(
                        key=key,
                        source=record_dict["metadata_source_repository_paths"],
                    )
                elif (
                    "CURATED"
                    not in record.data["colrev_data_provenance"][key]["source"]
                ):
                    record.add_data_provenance(
                        key=key,
                        source=record_dict["metadata_source_repository_paths"],
                    )
            elif not record.masterdata_is_curated():
                record.add_masterdata_provenance(
                    key=key, source=record_dict["metadata_source_repository_paths"]
                )

        # Make sure that we don't add provenance information without corresponding fields
        if "colrev_data_provenance" in record.data:
            provenance_keys = list(record.data.get("colrev_data_provenance", {}).keys())
            for provenance_key in provenance_keys:
                if provenance_key not in record.data:
                    del record.data["colrev_data_provenance"][provenance_key]
        if not record.masterdata_is_curated():
            if "colrev_masterdata_provenance" in record.data:
                provenance_keys = list(
                    record.data.get("colrev_masterdata_provenance", {}).keys()
                )
                for provenance_key in provenance_keys:
                    if provenance_key not in record.data:
                        del record.data["colrev_masterdata_provenance"][provenance_key]

        record_dict = record.get_data()

    def __prep_fields_for_indexing(self, *, record_dict: dict) -> None:
        # Note : this is the first run, no need to split/list
        if "colrev/curated_metadata" in record_dict["metadata_source_repository_paths"]:
            # Note : local_curated_metadata is important to identify non-duplicates
            # between curated_metadata_repositories
            record_dict["local_curated_metadata"] = "yes"

        # Note : file paths should be absolute when added to the LocalIndex
        if "file" in record_dict:
            pdf_path = Path(record_dict["file"])
            if pdf_path.is_file():
                record_dict["file"] = str(pdf_path)
            else:
                del record_dict["file"]

        if "colrev_origin" in record_dict:
            del record_dict["colrev_origin"]

        self.__adjust_provenance_for_indexint(record_dict=record_dict)

    def _prepare_record_for_indexing(self, *, record_dict: dict) -> dict:
        self.__apply_status_requirements(record_dict=record_dict)
        self.__remove_fields(record_dict=record_dict)
        self.__prep_fields_for_indexing(record_dict=record_dict)

        return record_dict

    def __get_index_record(self, *, record_dict: dict) -> dict:
        try:
            record_dict = self._prepare_record_for_indexing(record_dict=record_dict)
            cid_to_index = colrev.record.Record(data=record_dict).create_colrev_id()
            record_dict["colrev_id"] = cid_to_index
            record_dict["citation_key"] = record_dict["ID"]
            record_dict["id"] = self.__get_record_hash(record_dict=record_dict)
        except colrev_exceptions.NotEnoughDataToIdentifyException as exc:
            missing_key = ""
            if exc.missing_fields is not None:
                missing_key = ",".join(exc.missing_fields)
            raise colrev_exceptions.RecordNotIndexableException(
                missing_key=missing_key
            ) from exc

        return record_dict

    def __update_toc_index(
        self, *, toc_to_index: dict, copy_for_toc_index: dict, curated_masterdata: bool
    ) -> None:
        if not curated_masterdata or copy_for_toc_index.get("ENTRYTYPE", "") not in [
            "article",
            "inproceedings",
        ]:
            return

        toc_item = colrev.record.Record(data=copy_for_toc_index).get_toc_key()
        # Note : drop (do not index) tocs where records are missing
        # otherwise, record-not-in-toc will be triggered erroneously.
        drop_toc = copy_for_toc_index[
            "colrev_status"
        ] not in colrev.record.RecordState.get_post_x_states(
            state=colrev.record.RecordState.md_processed
        )
        try:
            colrev_id = colrev.record.Record(data=copy_for_toc_index).create_colrev_id(
                assume_complete=True
            )
        except colrev_exceptions.NotEnoughDataToIdentifyException:
            drop_toc = True
        if drop_toc:
            toc_to_index[toc_item] = "DROPPED"
        elif toc_to_index.get("toc_item", "") != "DROPPED":
            if toc_item in toc_to_index:
                toc_to_index[toc_item] += f";{colrev_id}"
            else:
                toc_to_index[toc_item] = colrev_id

    def index_records(
        self,
        *,
        records: dict,
        repo_source_path: Path,
        curation_url: str,
        curated_masterdata: bool,
        curated_fields: list,
    ) -> None:
        """Index a CoLRev project"""

        recs_to_index = []
        toc_to_index: typing.Dict[str, str] = {}
        for record_dict in tqdm(records.values()):
            copy_for_toc_index = deepcopy(record_dict)
            try:
                # Add metadata_source_repository_paths : list of repositories from which
                # the record was integrated. Important for is_duplicate(...)
                record_dict.update(
                    metadata_source_repository_paths=str(repo_source_path)
                )

                if curated_fields:
                    for curated_field in curated_fields:
                        colrev.record.Record(data=record_dict).add_data_provenance(
                            key=curated_field, source=f"CURATED:{curation_url}"
                        )
                if curated_masterdata:
                    record_dict.update(
                        colrev_masterdata_provenance=f"CURATED:{curation_url};;"
                    )

                # Set absolute file paths and set bibtex field (for simpler retrieval)
                if "file" in record_dict:
                    record_dict.update(
                        file=repo_source_path / Path(record_dict["file"])
                    )
                record_dict["bibtex"] = colrev.dataset.Dataset.parse_bibtex_str(
                    recs_dict_in={record_dict["ID"]: record_dict}
                )
                record_dict = self.__get_index_record(record_dict=record_dict)
                recs_to_index.append(record_dict)

            except (
                colrev_exceptions.RecordNotIndexableException,
                colrev_exceptions.NotTOCIdentifiableException,
                colrev_exceptions.NotEnoughDataToIdentifyException,
            ) as exc:
                if self.verbose_mode:
                    print(exc)
                    print(record_dict)
            finally:
                self.__update_toc_index(
                    toc_to_index=toc_to_index,
                    copy_for_toc_index=copy_for_toc_index,
                    curated_masterdata=curated_masterdata,
                )
        # Select fields and insert into index (sqlite)
        self.__index_tei_document(recs_to_index=recs_to_index)
        self.__add_index_records(
            recs_to_index=recs_to_index, curated_fields=curated_fields
        )
        if curated_masterdata:
            self.__add_index_toc(toc_to_index=toc_to_index)

    def __load_masterdata_curations(self) -> dict:  # pragma: no cover
        # Note : the following should be replaced by heuristics
        # based on the data (between colrev load and prep)
        masterdata_curations = {}
        filedata = colrev.env.utils.get_package_file_content(
            file_path=Path("template/ops/masterdata_curations.csv")
        )

        if filedata:
            for masterdata_curation in filedata.decode("utf-8").splitlines():
                masterdata_curations[
                    masterdata_curation.lower()
                ] = masterdata_curation.lower()

        return masterdata_curations

    def reinitialize_sqlite_db(self) -> None:
        """Reinitialize the SQLITE database ()"""
        print(f"Reinitialize {self.RECORD_INDEX} and {self.TOC_INDEX}")
        # Note : the tei-directory should be removed manually.

        cur = self.__get_sqlite_cursor(init=True)
        cur.execute(f"drop table if exists {self.RECORD_INDEX}")
        cur.execute(
            f"CREATE TABLE {self.RECORD_INDEX}(id TEXT PRIMARY KEY, "
            + ",".join(self.RECORDS_INDEX_KEYS[1:])
            + ")"
        )
        cur.execute(f"drop table if exists {self.TOC_INDEX}")
        cur.execute(
            f"CREATE TABLE {self.TOC_INDEX}(toc_key TEXT PRIMARY KEY, colrev_ids)"
        )
        if self.sqlite_connection:
            self.sqlite_connection.commit()

    def index_colrev_project(
        self, *, repo_source_path: Path
    ) -> None:  # pragma: no cover
        """Index a CoLRev project"""
        try:
            if not Path(repo_source_path).is_dir():
                print(f"Warning {repo_source_path} not a directory")
                return

            print(f"Index records from {repo_source_path}")
            os.chdir(repo_source_path)
            review_manager = colrev.review_manager.ReviewManager(
                path_str=str(repo_source_path)
            )

            check_operation = colrev.operation.CheckOperation(
                review_manager=review_manager
            )

            if review_manager.dataset.get_repo().active_branch.name != "main":
                print(
                    f"{colors.ORANGE}Warning: {repo_source_path} not on main branch{colors.END}"
                )

            if not check_operation.review_manager.dataset.records_file.is_file():
                return
            records = check_operation.review_manager.dataset.load_records_dict()

            curation_endpoints = [
                x
                for x in check_operation.review_manager.settings.data.data_package_endpoints
                if x["endpoint"] == "colrev.colrev_curation"
            ]

            curated_fields = []
            curation_url = ""
            if curation_endpoints:
                curation_endpoint = curation_endpoints[0]
                # Set masterdata_provenace to CURATED:{url}
                curation_url = curation_endpoint["curation_url"]
                if (
                    not check_operation.review_manager.settings.is_curated_masterdata_repo()
                ):
                    # Curated fields/layered_fields only for non-masterdata-curated repos
                    # Add curation_url to curated fields (provenance)
                    curated_fields = curation_endpoint["curated_fields"]

            curated_masterdata = (
                check_operation.review_manager.settings.is_curated_masterdata_repo()
            )

            self.index_records(
                records=records,
                repo_source_path=repo_source_path,
                curated_fields=curated_fields,
                curation_url=curation_url,
                curated_masterdata=curated_masterdata,
            )

        except colrev_exceptions.CoLRevException as exc:
            print(exc)

    def index(self) -> None:  # pragma: no cover
        """Index all registered CoLRev projects"""

        # pylint: disable=import-outside-toplevel
        # pylint: disable=redefined-outer-name
        # pylint: disable=cyclic-import
        # pylint: disable=too-many-branches
        # pylint: disable=too-many-locals
        import colrev.review_manager

        # Note : this task takes long and does not need to run often
        session = requests_cache.CachedSession(
            str(colrev.env.environment_manager.EnvironmentManager.cache_path),
            backend="sqlite",
            expire_after=timedelta(days=30),
        )
        # Note : lambda is necessary to prevent immediate function call
        # pylint: disable=unnecessary-lambda
        Timer(0.1, lambda: session.remove_expired_responses()).start()

        if self.__outlets_duplicated():
            return

        self.reinitialize_sqlite_db()

        repo_source_paths = [
            x["repo_source_path"] for x in self.environment_manager.local_repos()
        ]
        if not repo_source_paths:
            env_resources = colrev.env.resources.Resources()
            curated_resources = list(self.__load_masterdata_curations().values())
            for curated_resource in curated_resources:
                print(f"Install {curated_resource}")
                env_resources.install_curated_resource(
                    curated_resource=curated_resource
                )

            repo_source_paths = [
                x["repo_source_path"] for x in self.environment_manager.local_repos()
            ]

        for repo_source_path in repo_source_paths:
            self.index_colrev_project(repo_source_path=repo_source_path)

        # for annotator in self.annotators_path.glob("*/annotate.py"):
        #     print(f"Load {annotator}")

        #     annotator_module = ....load_source("annotator_module", str(annotator))
        #     annotate = getattr(annotator_module, "annotate")
        #     annotate(self)
        # Note : es.update can use functions applied to each record (for the update)

    def get_year_from_toc(self, *, record_dict: dict) -> str:
        """Determine the year of a paper based on its table-of-content (journal-volume-number)"""

        try:
            toc_key = colrev.record.Record(data=record_dict).get_toc_key()
            toc_items = []
            if self.__toc_exists(toc_item=toc_key):
                res = self.__get_item_from_index(
                    index_name=self.TOC_INDEX, key="toc_key", value=toc_key
                )
                toc_items = res.get("colrev_ids", "").split(";")  # type: ignore

            if not toc_items:
                raise colrev_exceptions.TOCNotAvailableException()

            toc_records_colrev_id = toc_items[0]

            record_dict = self.__get_item_from_index(
                index_name=self.RECORD_INDEX,
                key="colrev_id",
                value=toc_records_colrev_id,
            )

            year = record_dict.get("year", "NA")

            return year

        except (
            colrev_exceptions.NotEnoughDataToIdentifyException,
            colrev_exceptions.NotTOCIdentifiableException,
        ) as exc:
            raise colrev_exceptions.TOCNotAvailableException() from exc

    def __toc_exists(self, *, toc_item: str) -> bool:
        try:
            self.thread_lock.acquire(timeout=60)
            cur = self.__get_sqlite_cursor()
            cur.execute(
                self.SELECT_KEY_QUERIES[(self.TOC_INDEX, "toc_key")], (toc_item,)
            )
            selected_row = cur.fetchone()
            self.thread_lock.release()
            if not selected_row:
                return False
            return True
        except sqlite3.OperationalError:
            self.thread_lock.release()
        except AttributeError:  # ie. no sqlite database available
            return False
        return False

    def __get_toc_items_for_toc_retrieval(
        self, *, toc_key: str, search_across_tocs: bool
    ) -> list:
        toc_items = []

        if self.__toc_exists(toc_item=toc_key):
            res = self.__get_item_from_index(
                index_name=self.TOC_INDEX, key="toc_key", value=toc_key
            )
            toc_items = res.get("colrev_ids", "").split(";")  # type: ignore
        else:
            if not search_across_tocs:
                raise colrev_exceptions.RecordNotInIndexException()

        if not toc_items and search_across_tocs:
            try:
                partial_toc_key = toc_key.replace("|-", "")
                retrieved_tocs = self.__get_items_from_index(
                    index_name=self.TOC_INDEX,
                    query=("toc_key LIKE ?", [f"{partial_toc_key}%"]),
                )
                toc_items = [x["colrev_ids"].split(";") for x in retrieved_tocs]
                toc_items = [item for sublist in toc_items for item in sublist]

            except (
                colrev_exceptions.NotTOCIdentifiableException,
                KeyError,
            ) as exc:
                raise colrev_exceptions.RecordNotInIndexException() from exc

        if not toc_items:
            raise colrev_exceptions.RecordNotInIndexException()
        return toc_items

    def retrieve_from_toc(
        self,
        *,
        record_dict: dict,
        similarity_threshold: float,
        include_file: bool = False,
        search_across_tocs: bool = False,
    ) -> dict:
        """Retrieve a record from the toc (table-of-contents)"""

        try:
            # Note: in NotTOCIdentifiableException cases, we still need a toc_key.
            # to accomplish this, the get_toc_key() may acced an "accept_incomplete" flag
            # try:
            toc_key = colrev.record.Record(data=record_dict).get_toc_key()
            # except colrev_exceptions.NotTOCIdentifiableException as exc:
            #     if not search_across_tocs:
            #         raise colrev_exceptions.RecordNotInIndexException() from exc

            toc_items = self.__get_toc_items_for_toc_retrieval(
                toc_key=toc_key, search_across_tocs=search_across_tocs
            )

            if search_across_tocs:
                record_colrev_id = colrev.record.Record(
                    data=record_dict
                ).create_colrev_id(assume_complete=True)

            else:
                record_colrev_id = colrev.record.Record(
                    data=record_dict
                ).create_colrev_id()

            sim_list = []

            for toc_records_colrev_id in toc_items:
                # Note : using a simpler similarity measure
                # because the publication outlet parameters are already identical
                sim_value = fuzz.ratio(record_colrev_id, toc_records_colrev_id) / 100
                sim_list.append(sim_value)

            if not sim_list:
                raise colrev_exceptions.RecordNotInTOCException(
                    record_id=record_dict["ID"], toc_key=toc_key
                )

            if max(sim_list) < similarity_threshold:
                raise colrev_exceptions.RecordNotInTOCException(
                    record_id=record_dict["ID"], toc_key=toc_key
                )

            if search_across_tocs:
                second_highest = list(set(sim_list))[-2]
                # Require a minimum difference to the next most similar record
                if (max(sim_list) - second_highest) < 0.2:
                    raise colrev_exceptions.RecordNotInIndexException()

            toc_records_colrev_id = toc_items[sim_list.index(max(sim_list))]

            record_dict = self.__get_item_from_index(
                index_name=self.RECORD_INDEX,
                key="colrev_id",
                value=toc_records_colrev_id,
            )

            return self.__prepare_record_for_return(
                record_dict=record_dict, include_file=include_file
            )

        except (
            colrev_exceptions.NotEnoughDataToIdentifyException,
            colrev_exceptions.NotTOCIdentifiableException,
        ):
            pass

        raise colrev_exceptions.RecordNotInIndexException()

    def __get_items_from_index(
        self, *, index_name: str, query: typing.Tuple[str, list[str]]
    ) -> list:
        try:
            self.thread_lock.acquire(timeout=60)
            cur = self.__get_sqlite_cursor()
            select_all_query = f"{self.SELECT_ALL_QUERIES[index_name]} {query[0]}"
            cur.execute(select_all_query, query[1])
            results = cur.fetchall()
            self.thread_lock.release()
            return results

        except sqlite3.OperationalError as exc:
            self.thread_lock.release()
            raise colrev_exceptions.RecordNotInIndexException() from exc
        except AttributeError as exc:
            raise colrev_exceptions.RecordNotInIndexException() from exc

    def __get_item_from_index(self, *, index_name: str, key: str, value: str) -> dict:
        try:
            self.thread_lock.acquire(timeout=60)
            cur = self.__get_sqlite_cursor()

            # in the following, collisions should be handled.
            # paper_hash = hashlib.sha256(cid_to_retrieve.encode("utf-8")).hexdigest()
            # Collision
            # paper_hash = self.__increment_hash(paper_hash=paper_hash)

            cur.execute(self.SELECT_KEY_QUERIES[(index_name, key)], (value,))

            selected_row = cur.fetchone()
            self.thread_lock.release()

            if not selected_row:
                raise colrev_exceptions.RecordNotInIndexException()

            retrieved_record = {}
            if self.RECORD_INDEX == index_name:
                retrieved_record = self.__get_record_from_row(row=selected_row)
            else:
                retrieved_record = selected_row

            if key == "colrev_id":
                if (
                    value
                    != colrev.record.Record(data=retrieved_record).create_colrev_id()
                ):
                    raise colrev_exceptions.RecordNotInIndexException()
            else:
                if key not in retrieved_record:
                    raise colrev_exceptions.RecordNotInIndexException()

                if value != retrieved_record[key]:
                    raise colrev_exceptions.RecordNotInIndexException()
            return retrieved_record

        except sqlite3.OperationalError as exc:
            self.thread_lock.release()
            raise colrev_exceptions.RecordNotInIndexException() from exc

    def retrieve_based_on_colrev_pdf_id(self, *, colrev_pdf_id: str) -> dict:
        """
        Convenience function to retrieve the indexed record_dict metadata
        based on a colrev_pdf_id
        """

        record_dict = self.__get_item_from_index(
            index_name=self.RECORD_INDEX,
            key="colrev_pdf_id",
            value=colrev_pdf_id,
        )

        record_to_import = self.__prepare_record_for_return(
            record_dict=record_dict, include_file=True
        )
        if "file" in record_to_import:
            del record_to_import["file"]
        return record_to_import

    def retrieve(
        self,
        *,
        record_dict: dict,
        include_file: bool = False,
        include_colrev_ids: bool = False,
    ) -> dict:
        """
        Convenience function to retrieve the indexed record_dict metadata
        based on another record_dict
        """

        # To avoid modifications to the original record
        record_dict = deepcopy(record_dict)

        retrieved_record_dict: typing.Dict = {}
        # 1. Try the record index
        try:
            retrieved_record_dict = self.__retrieve_from_record_index(
                record_dict=record_dict
            )
        except (
            colrev_exceptions.RecordNotInIndexException,
            colrev_exceptions.NotEnoughDataToIdentifyException,
        ) as exc:
            if self.verbose_mode:
                print(exc)
                print(f"{record_dict['ID']} - no exact match")

        # 2. Try using global-ids
        if not retrieved_record_dict and self.__sqlite_available:
            remove_colrev_id = False
            if "colrev_id" not in record_dict:
                try:
                    record_dict["colrev_id"] = colrev.record.Record(
                        data=record_dict
                    ).create_colrev_id()
                    remove_colrev_id = True
                except colrev_exceptions.NotEnoughDataToIdentifyException:
                    pass
            for key, value in record_dict.items():
                if key not in self.global_keys or "ID" == key:
                    continue

                retrieved_record_dict = self.__get_item_from_index(
                    index_name=self.RECORD_INDEX, key=key, value=value
                )
                if key in retrieved_record_dict:
                    if retrieved_record_dict[key] == value:
                        break
                retrieved_record_dict = {}
            if remove_colrev_id:
                del record_dict["colrev_id"]

        if not retrieved_record_dict:
            raise colrev_exceptions.RecordNotInIndexException(
                record_dict.get("ID", "no-key")
            )

        return self.__prepare_record_for_return(
            record_dict=retrieved_record_dict,
            include_file=include_file,
            include_colrev_ids=include_colrev_ids,
        )

    def is_duplicate(self, *, record1_colrev_id: list, record2_colrev_id: list) -> str:
        """Convenience function to check whether two records are a duplicate"""

        try:
            # Ensure that we receive actual lists
            # otherwise, __retrieve_based_on_colrev_id iterates over a string and
            # open_search_thread_instance.search returns random results
            assert isinstance(record1_colrev_id, list)
            assert isinstance(record2_colrev_id, list)

            # Prevent errors caused by short colrev_ids/empty lists
            if (
                any(len(cid) < 20 for cid in record1_colrev_id)
                or any(len(cid) < 20 for cid in record2_colrev_id)
                or 0 == len(record1_colrev_id)
                or 0 == len(record2_colrev_id)
            ):
                return "unknown"

            # Easy case: the initial colrev_ids overlap => duplicate
            initial_colrev_ids_overlap = not set(record1_colrev_id).isdisjoint(
                list(record2_colrev_id)
            )
            if initial_colrev_ids_overlap:
                return "yes"

            # Retrieve records from LocalIndex and use that information
            # to decide whether the records are duplicates

            r1_index = self.__retrieve_based_on_colrev_id(
                cids_to_retrieve=record1_colrev_id
            )
            r2_index = self.__retrieve_based_on_colrev_id(
                cids_to_retrieve=record2_colrev_id
            )
            # Each record may originate from multiple repositories simultaneously
            # see integration of records in __amend_record(...)
            # This information is stored in metadata_source_repository_paths (list)

            r1_metadata_source_repository_paths = r1_index[
                "metadata_source_repository_paths"
            ].split("\n")
            r2_metadata_source_repository_paths = r2_index[
                "metadata_source_repository_paths"
            ].split("\n")

            # There are no duplicates within repositories
            # because we only index records that are md_processed or beyond
            # see conditions of index_record(...)

            # The condition that two records are in the same repository is True if
            # their metadata_source_repository_paths overlap.
            # This does not change if records are also in non-overlapping repositories

            same_repository = not set(r1_metadata_source_repository_paths).isdisjoint(
                set(r2_metadata_source_repository_paths)
            )

            # colrev_ids must be used instead of IDs
            # because IDs of original repositories
            # are not available in the integrated record

            colrev_ids_overlap = not set(
                colrev.record.Record(data=r1_index).get_colrev_id()
            ).isdisjoint(
                list(list(colrev.record.Record(data=r2_index).get_colrev_id()))
            )

            if same_repository:
                if colrev_ids_overlap:
                    return "yes"
                return "no"

            # Curated metadata repositories do not curate outlets redundantly,
            # i.e., there are no duplicates between curated repositories.
            # see __outlets_duplicated(...)

            different_curated_repositories = (
                "CURATED" in r1_index.get("colrev_masterdata_provenance", "")
                and "CURATED" in r2_index.get("colrev_masterdata_provenance", "")
                and (
                    r1_index.get("colrev_masterdata_provenance", "a")
                    != r2_index.get("colrev_masterdata_provenance", "b")
                )
            )

            if different_curated_repositories:
                return "no"

        except (
            colrev_exceptions.RecordNotInIndexException,
            colrev_exceptions.NotEnoughDataToIdentifyException,
        ):
            pass

        return "unknown"<|MERGE_RESOLUTION|>--- conflicted
+++ resolved
@@ -158,12 +158,7 @@
                 ranking = "Predatory Journal: Do not include!  "
                 in_ranking_included = True
             if "AIS" in rankings.values():
-<<<<<<< HEAD
                 cur.execute("SELECT impact_factor FROM rankings WHERE ranking = 'AIS' AND journal_name = ?", 
-=======
-                cur.execute(
-                    "SELECT impact_factor FROM rankings WHERE ranking = 'AIS' AND journal_name = ?",
->>>>>>> 7ab53b43
                     (journal,),
                 )
                 impact_factor1 = cur.fetchone()
@@ -172,10 +167,6 @@
                     ranking += "Senior Scholar's List of Premier Journals; "
                     in_ranking_included = True
                 else:
-<<<<<<< HEAD
-=======
-                    impact_factor1 = impact_factor1["impact_factor"]
->>>>>>> 7ab53b43
                     ranking += (
                     "Senior Scholar's List of Premier Journals " 
                     + str(impact_factor1) 
@@ -183,12 +174,7 @@
                 )
                     in_ranking_included = True
             if "VHB" in rankings.values():
-<<<<<<< HEAD
                 cur.execute("SELECT impact_factor FROM rankings WHERE ranking = 'VHB' AND journal_name = ?", 
-=======
-                cur.execute(
-                    "SELECT impact_factor FROM rankings WHERE ranking = 'VHB' AND journal_name = ?",
->>>>>>> 7ab53b43
                     (journal,),
                 )
                 impact_factor2 = cur.fetchone()
@@ -198,16 +184,11 @@
                     ranking += "VHB-JOURQUAL3; "
                     in_ranking_included = True
                 else:
-<<<<<<< HEAD
                     ranking += (
                     "VHB-JOURQUAL3 " 
                     + str(impact_factor2) 
                     + "; "
                 )
-=======
-                    impact_factor2 = impact_factor2["impact_factor"]
-                    ranking += "VHB-JOURQUAL3 " + str(impact_factor2) + "; "
->>>>>>> 7ab53b43
                     in_ranking_included = True
             if "FT-50" in rankings.values():
                 ranking += "FT50  "
