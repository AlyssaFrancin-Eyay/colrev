#! /usr/bin/env python
"""Discovering and using packages."""
from __future__ import annotations

import collections.abc
import dataclasses
import importlib.util
import json
import os
import sys
import typing
from copy import deepcopy
from dataclasses import dataclass
from enum import Enum
from pathlib import Path

import dacite
import zope.interface
from dacite import from_dict
from dataclasses_jsonschema import JsonSchemaMixin
from zope.interface.verify import verifyObject

import colrev.exceptions as colrev_exceptions
import colrev.operation
import colrev.record
import colrev.settings
from colrev.constants import Colors
from colrev.constants import Fields

# pylint: disable=too-many-lines
# pylint: disable=too-many-ancestors


# Inspiration for package descriptions:
# https://github.com/rstudio/reticulate/blob/
# 9ebca7ecc028549dadb3d51d2184f9850f6f9f9d/DESCRIPTION


# pylint: disable=colrev-missed-constant-usage
class PackageEndpointType(Enum):
    """An enum for the types of PackageEndpoints"""

    # pylint: disable=C0103
    review_type = "review_type"
    """Endpoint for review types"""
    search_source = "search_source"
    """Endpoint for search sources"""
    prep = "prep"
    """Endpoint for prep"""
    prep_man = "prep_man"
    """Endpoint for prep-man"""
    dedupe = "dedupe"
    """Endpoint for dedupe"""
    prescreen = "prescreen"
    """Endpoint for prescreen"""
    pdf_get = "pdf_get"
    """Endpoint for pdf-get"""
    pdf_get_man = "pdf_get_man"
    """Endpoint for pdf-get-man"""
    pdf_prep = "pdf_prep"
    """Endpoint for pdf-prep"""
    pdf_prep_man = "pdf_prep_man"
    """Endpoint for pdf-prep-man"""
    screen = "screen"
    """Endpoint for screen"""
    data = "data"
    """Endpoint for data"""


# pylint: disable=too-few-public-methods
class GeneralInterface(zope.interface.Interface):  # pylint: disable=inherit-non-class
    """The General Interface for all package endpoints

    Each package endpoint must implement the following attributes (methods)"""

    ci_supported = zope.interface.Attribute(
        """Flag indicating whether the package can be run in
        continuous integration environments (e.g. GitHub Actions)"""
    )


# pylint: disable=too-few-public-methods
class ReviewTypePackageEndpointInterface(
    GeneralInterface, zope.interface.Interface
):  # pylint: disable=inherit-non-class
    """The PackageEndpoint interface for ReviewTypes"""

    # pylint: disable=no-self-argument
    def initialize(settings: dict) -> dict:  # type: ignore
        """Initialize the review type"""
        return settings  # pragma: no cover


class SearchSourceHeuristicStatus(Enum):
    """Status of the SearchSource heuristic"""

    # pylint: disable=invalid-name
    na = "not_applicable"
    oni = "output_not_identifiable"
    supported = "supported"
    todo = "to_be_implemented"

    def __str__(self) -> str:
        return f"{self.name}"  # pragma: no cover


class SearchSourcePackageEndpointInterface(
    GeneralInterface, zope.interface.Interface
):  # pylint: disable=inherit-non-class
    """The PackageEndpoint interface for SearchSources"""

    settings_class = zope.interface.Attribute("""Class for the package settings""")
    source_identifier = zope.interface.Attribute(
        """Source identifier for search and provenance
        Retrieved records are identified through the source_identifier
        when they are added to/updated in the GeneralOriginFeed"""
    )
    search_types = zope.interface.Attribute(
        """SearchTypes associated with the SearchSource"""
    )

    heuristic_status: SearchSourceHeuristicStatus = zope.interface.Attribute(
        """The status of the SearchSource heuristic"""
    )
    short_name = zope.interface.Attribute("""Short name of the SearchSource""")
    docs_link = zope.interface.Attribute("""Link to the SearchSource website""")

    # pylint: disable=no-self-argument
    def heuristic(filename: Path, data: str):  # type: ignore
        """Heuristic to identify the SearchSource"""

    # pylint: disable=no-self-argument
    def add_endpoint(  # type: ignore
        operation: colrev.operation.Operation,
        params: dict,
    ) -> colrev.settings.SearchSource:
        """Add the SearchSource as an endpoint based on a query (passed to colrev search -a)
        params:
        - search_file="..." to add a DB search
        """

    # pylint: disable=no-self-argument
    def run_search(rerun: bool) -> None:  # type: ignore
        """Run a search of the SearchSource"""

    # pylint: disable=no-self-argument
    def get_masterdata(  # type: ignore
        prep_operation: colrev.ops.prep.Prep,
        record: colrev.record.Record,
        save_feed: bool = True,
        timeout: int = 10,
    ):
        """Retrieve masterdata from the SearchSource"""

    # pylint: disable=no-self-argument
    def load(  # type: ignore
        load_operation: colrev.ops.load.Load,
    ) -> dict:
        """Load records from the SearchSource (and convert to .bib)"""

    # pylint: disable=no-self-argument
    def prepare(record: dict, source: colrev.settings.SearchSource) -> None:  # type: ignore
        """Run the custom source-prep operation"""


# pylint: disable=too-few-public-methods
class PrepPackageEndpointInterface(
    GeneralInterface, zope.interface.Interface
):  # pylint: disable=inherit-non-class
    """The PackageEndpoint interface for prep operations"""

    settings_class = zope.interface.Attribute("""Class for the package settings""")
    source_correction_hint = zope.interface.Attribute(
        """Hint on how to correct metadata at source"""
    )

    always_apply_changes = zope.interface.Attribute(
        """Flag indicating whether changes should always be applied
        (even if the colrev_status does not transition to md_prepared)"""
    )

    # pylint: disable=no-self-argument
    def prepare(prep_record: dict) -> dict:  # type: ignore
        """Run the prep operation"""


# pylint: disable=too-few-public-methods
class PrepManPackageEndpointInterface(
    GeneralInterface, zope.interface.Interface
):  # pylint: disable=inherit-non-class
    """The PackageEndpoint interface for prep-man operations"""

    settings_class = zope.interface.Attribute("""Class for the package settings""")

    # pylint: disable=no-self-argument
    def prepare_manual(records: dict) -> dict:  # type: ignore
        """Run the prep-man operation"""


# pylint: disable=too-few-public-methods
class DedupePackageEndpointInterface(
    GeneralInterface, zope.interface.Interface
):  # pylint: disable=inherit-non-class
    """The PackageEndpoint interface for dedupe operations"""

    settings_class = zope.interface.Attribute("""Class for the package settings""")

    # pylint: disable=no-self-argument
    # pylint: disable=no-method-argument
    def run_dedupe() -> None:  # type: ignore
        """Run the dedupe operation"""


# pylint: disable=too-few-public-methods
class PrescreenPackageEndpointInterface(
    GeneralInterface, zope.interface.Interface
):  # pylint: disable=inherit-non-class
    """The PackageEndpoint interface for prescreen operations"""

    settings_class = zope.interface.Attribute("""Class for the package settings""")

    # pylint: disable=no-self-argument
    def run_prescreen(records: dict, split: list) -> dict:  # type: ignore
        """Run the prescreen operation"""


# pylint: disable=too-few-public-methods
class PDFGetPackageEndpointInterface(
    GeneralInterface, zope.interface.Interface
):  # pylint: disable=inherit-non-class
    """The PackageEndpoint interface for pdf-get operations"""

    settings_class = zope.interface.Attribute("""Class for the package settings""")

    # pylint: disable=no-self-argument
    def get_pdf(record: dict) -> dict:  # type: ignore
        """Run the pdf-get operation"""
        return record  # pragma: no cover


# pylint: disable=too-few-public-methods
class PDFGetManPackageEndpointInterface(
    GeneralInterface, zope.interface.Interface
):  # pylint: disable=inherit-non-class
    """The PackageEndpoint interface for pdf-get-man operations"""

    settings_class = zope.interface.Attribute("""Class for the package settings""")

    # pylint: disable=no-self-argument
    def pdf_get_man(records: dict) -> dict:
        """Run the pdf-get-man operation"""
        return records  # pragma: no cover


# pylint: disable=too-few-public-methods
class PDFPrepPackageEndpointInterface(
    GeneralInterface, zope.interface.Interface
):  # pylint: disable=inherit-non-class
    """The PackageEndpoint interface for pdf-prep operations"""

    settings_class = zope.interface.Attribute("""Class for the package settings""")

    # pylint: disable=unused-argument
    # pylint: disable=no-self-argument
    def prep_pdf(  # type: ignore
        record: colrev.record.PrepRecord,
        pad: int,
    ) -> dict:
        """Run the prep-pdf operation"""
        return record.data  # pragma: no cover


# pylint: disable=too-few-public-methods
class PDFPrepManPackageEndpointInterface(
    GeneralInterface, zope.interface.Interface
):  # pylint: disable=inherit-non-class
    """The PackageEndpoint interface for pdf-prep-man operations"""

    settings_class = zope.interface.Attribute("""Class for the package settings""")

    # pylint: disable=no-self-argument
    def pdf_prep_man(records: dict) -> dict:
        """Run the prep-man operation"""
        return records  # pragma: no cover


# pylint: disable=too-few-public-methods
class ScreenPackageEndpointInterface(
    GeneralInterface, zope.interface.Interface
):  # pylint: disable=inherit-non-class
    """The PackageEndpoint interface for screen operations"""

    settings_class = zope.interface.Attribute("""Class for the package settings""")

    # pylint: disable=no-self-argument
    def run_screen(records: dict, split: list) -> dict:  # type: ignore
        """Run the screen operation"""


class DataPackageEndpointInterface(
    GeneralInterface, zope.interface.Interface
):  # pylint: disable=inherit-non-class
    """The PackageEndpoint interface for data operations"""

    settings_class = zope.interface.Attribute("""Class for the package settings""")

    # pylint: disable=no-self-argument

    def update_data(  # type: ignore
        records: dict,
        synthesized_record_status_matrix: dict,
        silent_mode: bool,
    ) -> None:
        """
        Update the data by running the data operation. This includes data extraction,
        analysis, and synthesis.

        Parameters:
        records (dict): The records to be updated.
        synthesized_record_status_matrix (dict): The status matrix for the synthesized records.
        silent_mode (bool): Whether the operation is run in silent mode
        (for checks of review_manager/status).
        """

    def update_record_status_matrix(  # type: ignore
        synthesized_record_status_matrix: dict,
        endpoint_identifier: str,
    ) -> None:
        """Update the record status matrix,
        i.e., indicate whether the record is rev_synthesized for the given endpoint_identifier
        """

    # pylint: disable=no-method-argument
    def get_advice() -> dict:  # type: ignore
        """Get advice on how to operate the data package endpoint"""


@dataclass
class DefaultSettings(JsonSchemaMixin):
    """Endpoint settings"""

    endpoint: str

    @classmethod
    def load_settings(cls, *, data: dict):  # type: ignore
        """Load the settings from dict"""

        required_fields = [field.name for field in dataclasses.fields(cls)]
        available_fields = list(data.keys())

        converters = {Path: Path}
        settings = from_dict(
            data_class=cls,
            data=data,
            config=dacite.Config(type_hooks=converters),  # type: ignore  # noqa
        )

        non_supported_fields = [f for f in available_fields if f not in required_fields]

        if non_supported_fields:
            raise colrev_exceptions.ParameterError(
                parameter="non_supported_fields",
                value=",".join(non_supported_fields),
                options=[],
            )

        return settings


@dataclass
class DefaultSourceSettings(colrev.settings.SearchSource, JsonSchemaMixin):
    """Search source settings"""

    # pylint: disable=duplicate-code
    # pylint: disable=too-many-instance-attributes
    endpoint: str
    filename: Path
    search_type: colrev.settings.SearchType
    search_parameters: dict
    comment: typing.Optional[str]


class PackageManager:
    """The PackageManager provides functionality for package lookup and discovery"""

    package_type_overview = {
        PackageEndpointType.review_type: {
            "import_name": ReviewTypePackageEndpointInterface,
            "custom_class": "CustomReviewType",
            "operation_name": "operation",
        },
        PackageEndpointType.search_source: {
            "import_name": SearchSourcePackageEndpointInterface,
            "custom_class": "CustomSearchSource",
            "operation_name": "source_operation",
        },
        PackageEndpointType.prep: {
            "import_name": PrepPackageEndpointInterface,
            "custom_class": "CustomPrep",
            "operation_name": "prep_operation",
        },
        PackageEndpointType.prep_man: {
            "import_name": PrepManPackageEndpointInterface,
            "custom_class": "CustomPrepMan",
            "operation_name": "prep_man_operation",
        },
        PackageEndpointType.dedupe: {
            "import_name": DedupePackageEndpointInterface,
            "custom_class": "CustomDedupe",
            "operation_name": "dedupe_operation",
        },
        PackageEndpointType.prescreen: {
            "import_name": PrescreenPackageEndpointInterface,
            "custom_class": "CustomPrescreen",
            "operation_name": "prescreen_operation",
        },
        PackageEndpointType.pdf_get: {
            "import_name": PDFGetPackageEndpointInterface,
            "custom_class": "CustomPDFGet",
            "operation_name": "pdf_get_operation",
        },
        PackageEndpointType.pdf_get_man: {
            "import_name": PDFGetManPackageEndpointInterface,
            "custom_class": "CustomPDFGetMan",
            "operation_name": "pdf_get_man_operation",
        },
        PackageEndpointType.pdf_prep: {
            "import_name": PDFPrepPackageEndpointInterface,
            "custom_class": "CustomPDFPrep",
            "operation_name": "pdf_prep_operation",
        },
        PackageEndpointType.pdf_prep_man: {
            "import_name": PDFPrepManPackageEndpointInterface,
            "custom_class": "CustomPDFPrepMan",
            "operation_name": "pdf_prep_man_operation",
        },
        PackageEndpointType.screen: {
            "import_name": ScreenPackageEndpointInterface,
            "custom_class": "CustomScreen",
            "operation_name": "screen_operation",
        },
        PackageEndpointType.data: {
            "import_name": DataPackageEndpointInterface,
            "custom_class": "CustomData",
            "operation_name": "data_operation",
        },
    }

    package: typing.Dict[str, typing.Dict[str, typing.Dict]]

    def __init__(self, *, verbose: bool = False) -> None:
        self.verbose = verbose
        self.packages = self._load_package_endpoints_index()
        self._flag_installed_packages()
        colrev_spec = importlib.util.find_spec("colrev")
        if colrev_spec is None:  # pragma: no cover
            raise colrev_exceptions.MissingDependencyError(dep="colrev")
        if colrev_spec.origin is None:  # pragma: no cover
            raise colrev_exceptions.MissingDependencyError(dep="colrev")
        self._colrev_path = Path(colrev_spec.origin).parents[1]
        self._package_endpoints_json_file = self._colrev_path / Path(
            "colrev/template/package_endpoints.json"
        )
        self._search_source_types_json_file = self._colrev_path / Path(
            "colrev/template/search_source_types.json"
        )

    def _load_package_endpoints_index(self) -> dict:
        filedata = colrev.env.utils.get_package_file_content(
            file_path=Path("template/package_endpoints.json")
        )
        if not filedata:
            raise colrev_exceptions.CoLRevException(
                "Package index not available (colrev/template/package_endpoints.json)"
            )

        package_dict = json.loads(filedata.decode("utf-8"))

        packages: typing.Dict[PackageEndpointType, dict] = {}
        for key, package_list in package_dict.items():
            packages[PackageEndpointType[key]] = {}
            for package_item in package_list:
                assert " " not in package_item["package_endpoint_identifier"]
                assert " " not in package_item["endpoint"]
                assert package_item["package_endpoint_identifier"].islower()
                packages[PackageEndpointType[key]][
                    package_item["package_endpoint_identifier"]
                ] = {"endpoint": package_item["endpoint"]}

        return packages

    def _flag_installed_packages(self) -> None:
        for package_type, package_list in self.packages.items():
            for package_identifier, package in package_list.items():
                try:
                    self.load_package_endpoint(
                        package_type=package_type, package_identifier=package_identifier
                    )
                    package["installed"] = True
                except (AttributeError, ModuleNotFoundError) as exc:
                    if hasattr(exc, "name"):
                        if package_identifier.split(".")[0] != exc.name:  # type: ignore
                            if self.verbose:
                                raise exc
                            print(f"Error loading package {package_identifier}: {exc}")

                    package["installed"] = False

    def _replace_path_by_str(self, *, orig_dict):  # type: ignore
        for key, value in orig_dict.items():
            if isinstance(value, collections.abc.Mapping):
                orig_dict[key] = self._replace_path_by_str(orig_dict=value)
            else:
                if isinstance(value, Path):
                    orig_dict[key] = str(value)
                else:
                    orig_dict[key] = value
        return orig_dict

    def _apply_package_details_fixes(
        self, *, package_type: PackageEndpointType, package_details: dict
    ) -> None:
        # gh_issue https://github.com/CoLRev-Environment/colrev/issues/66
        # apply validation when parsing settings during package init (based on _details)
        # later : package version?

        # Note : fix because Path is not (yet) supported.
        if "paper_path" in package_details["properties"]:
            package_details["properties"]["paper_path"]["type"] = "path"
        if "word_template" in package_details["properties"]:
            package_details["properties"]["word_template"]["type"] = "path"
        if "paper_output" in package_details["properties"]:
            package_details["properties"]["paper_output"]["type"] = "path"

        if PackageEndpointType.search_source == package_type:
            package_details["properties"]["filename"] = {"type": "path"}

        package_details = self._replace_path_by_str(orig_dict=package_details)  # type: ignore

    def get_package_details(
        self, *, package_type: PackageEndpointType, package_identifier: str
    ) -> dict:
        """Get the package details"""

        package_class = self.load_package_endpoint(
            package_type=package_type, package_identifier=package_identifier.lower()
        )
        settings_class = getattr(package_class, "settings_class", None)
        if settings_class is None:
            msg = f"{package_identifier} could not be loaded"
            raise colrev_exceptions.ServiceNotAvailableException(msg)
        package_details = dict(settings_class.json_schema())  # type: ignore

        # To address cases of inheritance, see:
        # https://stackoverflow.com/questions/22689900/
        # json-schema-allof-with-additionalproperties
        if "allOf" in package_details:
            selection = {}
            for candidate in package_details["allOf"]:
                selection = candidate
                # prefer the one with properties
                if "properties" in candidate:
                    break
            package_details = selection

        for parameter in [
            i for i in settings_class.__annotations__.keys() if i[:1] != "_"
        ]:
            # tooltip, min, max, options: determined from settings_class._details dict
            # Note : tooltips are not in docstrings because
            # attribute docstrings are not supported (https://peps.python.org/pep-0224/)
            # pylint: disable=protected-access

            if not hasattr(settings_class, "_details"):
                continue
            if parameter not in settings_class._details:
                continue
            if "tooltip" in settings_class._details[parameter]:
                package_details["properties"][parameter]["tooltip"] = (
                    settings_class._details[parameter]["tooltip"]
                )

            if "min" in settings_class._details[parameter]:
                package_details["properties"][parameter]["min"] = (
                    settings_class._details[parameter]["min"]
                )

            if "max" in settings_class._details[parameter]:
                package_details["properties"][parameter]["max"] = (
                    settings_class._details[parameter]["max"]
                )

            if "options" in settings_class._details[parameter]:
                package_details["properties"][parameter]["options"] = (
                    settings_class._details[parameter]["options"]
                )

        self._apply_package_details_fixes(
            package_type=package_type, package_details=package_details
        )

        return package_details

    def discover_packages(
        self, *, package_type: PackageEndpointType, installed_only: bool = False
    ) -> typing.Dict:
        """Discover packages"""

        discovered_packages = self.packages[package_type]
        for package_identifier, package in discovered_packages.items():
            if installed_only and not package["installed"]:
                continue
            package_class = self.load_package_endpoint(
                package_type=package_type, package_identifier=package_identifier
            )
            discovered_packages[package_identifier] = package
            discovered_packages[package_identifier][
                "description"
            ] = package_class.__doc__
            discovered_packages[package_identifier]["installed"] = package["installed"]

        return discovered_packages

    def load_package_endpoint(  # type: ignore
        self, *, package_type: PackageEndpointType, package_identifier: str
    ):
        """Load a package endpoint"""

        package_identifier = package_identifier.lower()
        if package_identifier not in self.packages[package_type]:
            raise colrev_exceptions.MissingDependencyError(
                f"{package_identifier} ({package_type}) not available"
            )

        package_str = self.packages[package_type][package_identifier]["endpoint"]
        package_module = package_str.rsplit(".", 1)[0]
        package_class = package_str.rsplit(".", 1)[-1]
        imported_package = importlib.import_module(package_module)
        package_class = getattr(imported_package, package_class)
        return package_class

    def _drop_broken_packages(
        self,
        *,
        packages_dict: dict,
        package_type: PackageEndpointType,
        ignore_not_available: bool,
    ) -> None:
        package_details = self.package_type_overview[package_type]
        broken_packages = []
        for k, val in packages_dict.items():
            if "custom_flag" not in val:
                continue
            try:
                packages_dict[k]["endpoint"] = getattr(  # type: ignore
                    val["endpoint"], package_details["custom_class"]
                )
                del packages_dict[k]["custom_flag"]
            except AttributeError as exc:
                # Note : these may also be (package name) conflicts
                if not ignore_not_available:
                    raise colrev_exceptions.MissingDependencyError(
                        f"Dependency {k} not available"
                    ) from exc
                broken_packages.append(k)
                print(f"Skipping broken package ({k})")
                packages_dict.pop(k, None)

    def _get_packages_dict(
        self,
        *,
        selected_packages: list,
        package_type: PackageEndpointType,
        ignore_not_available: bool,
    ) -> typing.Dict:
        # avoid changes in the config
        selected_packages = deepcopy(selected_packages)

        packages_dict: typing.Dict = {}
        for selected_package in selected_packages:
            package_identifier = selected_package["endpoint"].lower()
            packages_dict[package_identifier] = {}

            packages_dict[package_identifier]["settings"] = selected_package

            # 1. Load built-in packages
            if not Path(package_identifier + ".py").is_file():
                if package_identifier not in self.packages[package_type]:
                    raise colrev_exceptions.MissingDependencyError(
                        "Built-in dependency "
                        + f"{package_identifier} ({package_type}) not in package_endpoints.json. "
                    )
                if not self.packages[package_type][package_identifier][
                    "installed"
                ]:  # pragma: no cover
                    raise colrev_exceptions.MissingDependencyError(
                        f"Dependency {package_identifier} ({package_type}) not found. "
                        f"Please install it\n  pip install {package_identifier.split('.')[0]}"
                    )
                packages_dict[package_identifier]["endpoint"] = (
                    self.load_package_endpoint(
                        package_type=package_type, package_identifier=package_identifier
                    )
                )

            #     except ModuleNotFoundError as exc:
            #         if ignore_not_available:
            #             print(f"Could not load {selected_package}")
            #             del packages_dict[package_identifier]
            #             continue
            #         raise colrev_exceptions.MissingDependencyError(
            #             "Dependency "
            #             f"{package_identifier} ({package_type}) not installed. "
            #             "Please install it\n  pip install "
            #             f"{package_identifier.split('.')[0]}"
            #         ) from exc

            # 2. Load custom packages in the directory
            elif Path(package_identifier + ".py").is_file():
                try:
                    # to import custom packages from the project dir
                    sys.path.append(".")
                    packages_dict[package_identifier]["settings"] = selected_package
                    packages_dict[package_identifier]["endpoint"] = (
                        importlib.import_module(package_identifier, ".")
                    )
                    packages_dict[package_identifier]["custom_flag"] = True
                except ModuleNotFoundError as exc:  # pragma: no cover
                    if ignore_not_available:
                        print(f"Could not load {selected_package}")
                        del packages_dict[package_identifier]
                        continue
                    raise colrev_exceptions.MissingDependencyError(
                        "Dependency "
                        + f"{package_identifier} ({package_type}) not found. "
                        "Please install it\n  pip install "
                        f"{package_identifier.split('.')[0]}"
                    ) from exc

        return packages_dict

    # pylint: disable=too-many-arguments
    def load_packages(
        self,
        *,
        package_type: PackageEndpointType,
        selected_packages: list,
        operation: colrev.operation.Operation,
        ignore_not_available: bool = False,
        instantiate_objects: bool = True,
        only_ci_supported: bool = False,
    ) -> typing.Dict[str, typing.Dict[str, typing.Any]]:
        """Load the packages for a particular package_type"""

        packages_dict = self._get_packages_dict(
            selected_packages=selected_packages,
            package_type=package_type,
            ignore_not_available=ignore_not_available,
        )
        self._drop_broken_packages(
            packages_dict=packages_dict,
            package_type=package_type,
            ignore_not_available=ignore_not_available,
        )

        package_details = self.package_type_overview[package_type]
        endpoint_class = package_details["import_name"]  # type: ignore
        to_remove = []
        for package_identifier, package_class in packages_dict.items():
            params = {
                package_details["operation_name"]: operation,
                "settings": package_class["settings"],
            }
            if package_type == "search_source":
                del params["check_operation"]

            if "endpoint" not in package_class:
                raise colrev_exceptions.MissingDependencyError(
                    f"{package_identifier} is not available"
                )

            if instantiate_objects:
                try:
                    packages_dict[package_identifier] = package_class["endpoint"](
                        **params
                    )
                    if only_ci_supported:
                        if not packages_dict[package_identifier].ci_supported:
                            to_remove.append(package_identifier)
                            continue
                    verifyObject(endpoint_class, packages_dict[package_identifier])
                except colrev_exceptions.ServiceNotAvailableException as sna_exc:
                    if sna_exc.dep == "docker":
                        print(
                            f"{Colors.ORANGE}Docker not available. Deactivate "
                            f"{package_identifier}{Colors.END}"
                        )
                        to_remove.append(package_identifier)
                    else:
                        raise sna_exc
            else:
                packages_dict[package_identifier] = package_class["endpoint"]

        packages_dict = {k: v for k, v in packages_dict.items() if k not in to_remove}

        return packages_dict

<<<<<<< HEAD
    def __import_package_docs(self, docs_link: str, identifier: str) -> str:
        # pylint: disable=import-outside-toplevel
        from m2r import parse_from_file

=======
    def _import_package_docs(self, docs_link: str, identifier: str) -> str:
>>>>>>> adb75506
        packages_index_path = Path(__file__).parent.parent.parent / Path(
            "docs/source/resources/package_index"
        )
        local_built_in_path = Path(__file__).parent.parent / Path("ops/built_in")

        if (
            "https://github.com/CoLRev-Environment/colrev/blob/main/colrev/ops/built_in/"
            in docs_link
        ):
            docs_link = docs_link.replace(
                "https://github.com/CoLRev-Environment/colrev/blob/main/colrev/ops/built_in",
                str(local_built_in_path),
            )
            output = parse_from_file(docs_link)
        else:
            # to be retreived through requests for external packages
            # output = convert('# Title\n\nSentence.')
            print(f"Cannot retrieve docs-link for {identifier}")
            return "NotImplemented"

        file_path = Path(f"{identifier}.rst")
        target = packages_index_path / file_path
        with open(target, "w", encoding="utf-8") as file:
            # NOTE: at this point, we may add metadata
            # (such as package status, authors, url etc.)
            file.write(output)

        return str(file_path)

    def _write_docs_for_index(self, docs_for_index: dict) -> None:
        packages_index_path = Path(__file__).parent.parent.parent / Path(
            "docs/source/resources/package_index.rst"
        )
        packages_index_path_content = packages_index_path.read_text(encoding="utf-8")
        new_doc = []
        # append header
        for line in packages_index_path_content.split("\n"):
            new_doc.append(line)
            if ":caption:" in line:
                new_doc.append("")
                break

        # append new links
        for endpoint_type in [
            "review_type",
            "search_source",
            "prep",
            "prep_man",
            "dedupe",
            "prescreen",
            "pdf_get",
            "pdf_get_man",
            "pdf_prep",
            "pdf_prep_man",
            "screen",
            "data",
        ]:
            new_doc.append("")
            new_doc.append(endpoint_type)
            new_doc.append("-----------------------------")
            new_doc.append("")

            new_doc.append(".. toctree::")
            new_doc.append("   :maxdepth: 1")
            new_doc.append("")

            doc_items = docs_for_index[endpoint_type]
            for doc_item in sorted(doc_items, key=lambda d: d["identifier"]):
                if doc_item == "NotImplemented":
                    print(doc_item["path"])
                    continue
                new_doc.append(f"   package_index/{doc_item['path']}")

        with open(packages_index_path, "w", encoding="utf-8") as file:
            for line in new_doc:
                file.write(line + "\n")

    # pylint: disable=too-many-locals
    # pylint: disable=too-many-arguments
    def _add_package_endpoints(
        self,
        *,
        selected_package: str,
        package_endpoints_json: dict,
        package_endpoints: dict,
        docs_for_index: dict,
        package_status: dict,
    ) -> None:
        for endpoint_type, endpoint_list in package_endpoints_json.items():
            if endpoint_type not in package_endpoints["endpoints"]:
                continue

            package_list = "\n -  ".join(
                p["package_endpoint_identifier"]
                for p in package_endpoints["endpoints"][endpoint_type]
            )
            print(f" load {endpoint_type}: \n -  {package_list}")
            for endpoint_item in package_endpoints["endpoints"][endpoint_type]:
                if (
                    not endpoint_item["package_endpoint_identifier"].split(".")[0]
                    == selected_package
                ):
                    continue
                self.packages[PackageEndpointType[endpoint_type]][
                    endpoint_item["package_endpoint_identifier"]
                ] = {"endpoint": endpoint_item["endpoint"], "installed": True}
                endpoint = self.load_package_endpoint(
                    package_type=PackageEndpointType[endpoint_type],
                    package_identifier=endpoint_item["package_endpoint_identifier"],
                )

                # Add development status information (if available on package_status)
                e_list = [
                    x
                    for x in package_status[endpoint_type]
                    if x["package_endpoint_identifier"]
                    == endpoint_item["package_endpoint_identifier"]
                ]
                if e_list:
                    endpoint_item["status"] = e_list[0]["status"]
                else:
                    package_status[endpoint_type].append(
                        {
                            "package_endpoint_identifier": endpoint_item[
                                "package_endpoint_identifier"
                            ],
                            "status": "RED",
                        }
                    )
                    endpoint_item["status"] = "RED"

                endpoint_item["status"] = (
                    endpoint_item["status"]
                    .replace("STABLE", "|STABLE|")
                    .replace("MATURING", "|MATURING|")
                    .replace("EXPERIMENTAL", "|EXPERIMENTAL|")
                )
                endpoint_item["status_linked"] = endpoint_item["status"]

                # Generate the contents displayed in the docs (see "datatemplate:json")
                # load short_description dynamically...
                short_description = endpoint.__doc__
                if "\n" in endpoint.__doc__:
                    short_description = endpoint.__doc__.split("\n")[0]
                endpoint_item["short_description"] = short_description

                endpoint_item["ci_supported"] = endpoint.ci_supported

                code_link = (
                    "https://github.com/CoLRev-Environment/colrev/blob/main/"
                    + endpoint_item["endpoint"].replace(".", "/")
                )
                # In separate packages, we the main readme.md file should be used
                code_link = code_link[: code_link.rfind("/")]
                code_link += ".md"
                if hasattr(endpoint, "docs_link"):
                    docs_link = endpoint.docs_link
                else:
                    docs_link = code_link

                package_index_path = self._import_package_docs(
                    docs_link, endpoint_item["package_endpoint_identifier"]
                )

                item = {
                    "path": package_index_path,
                    "short_description": endpoint_item["short_description"],
                    "identifier": endpoint_item["package_endpoint_identifier"],
                }
                try:
                    docs_for_index[endpoint_type].append(item)
                except KeyError:
                    docs_for_index[endpoint_type] = [item]

                # Note: link format for the sphinx docs
                endpoint_item["short_description"] = (
                    endpoint_item["short_description"]
                    + " (:doc:`instructions </resources/package_index/"
                    + f"{endpoint_item['package_endpoint_identifier']}>`)"
                )
                if endpoint_type == "search_source":
                    endpoint_item["search_types"] = [
                        x.value for x in endpoint.search_types
                    ]

            endpoint_list += [
                x
                for x in package_endpoints["endpoints"][endpoint_type]
                if x["package_endpoint_identifier"].split(".")[0] == selected_package
            ]

    def _extract_search_source_types(self, *, package_endpoints_json: dict) -> None:
        search_source_types: typing.Dict[str, list] = {}
        for search_source_type in colrev.settings.SearchType:
            if search_source_type.value not in search_source_types:
                search_source_types[search_source_type.value] = []
            for search_source in package_endpoints_json["search_source"]:
                if search_source_type.value in search_source["search_types"]:
                    search_source_types[search_source_type.value].append(search_source)

        for key in search_source_types:
            search_source_types[key] = sorted(
                search_source_types[key],
                key=lambda d: d["package_endpoint_identifier"],
            )

        json_object = json.dumps(search_source_types, indent=4)
        with open(self._search_source_types_json_file, "w", encoding="utf-8") as file:
            file.write(json_object)
            file.write("\n")  # to avoid pre-commit/eof-fix changes

    def _load_packages_json(self) -> list:
        filedata = colrev.env.utils.get_package_file_content(
            file_path=Path("template/packages.json")
        )
        if not filedata:  # pragma: no cover
            raise colrev_exceptions.CoLRevException(
                "Package index not available (colrev/template/packages.json)"
            )
        packages = json.loads(filedata.decode("utf-8"))
        return packages

    def _load_package_status_json(self) -> dict:
        filedata = colrev.env.utils.get_package_file_content(
            file_path=Path("template/package_status.json")
        )
        if not filedata:  # pragma: no cover
            raise colrev_exceptions.CoLRevException(
                "Package index not available (colrev/template/package_status.json)"
            )
        packages = json.loads(filedata.decode("utf-8"))
        return packages

    def update_package_list(self) -> None:
        """Generates the template/package_endpoints.json
        based on the packages in template/packages.json
        and the endpoints.json files in the top directory of each package."""

        os.chdir(self._colrev_path)
        packages = self._load_packages_json()
        package_status = self._load_package_status_json()

        package_endpoints_json: typing.Dict[str, list] = {
            x.name: [] for x in self.package_type_overview
        }
        docs_for_index: typing.Dict[str, list] = {}

        for package in packages:
            try:
                print(f'Loading package endpoints from {package["module"]}')
                module_spec = importlib.util.find_spec(package["module"])

                endpoints_path = Path(module_spec.origin).parent / Path(  # type:ignore
                    ".colrev_endpoints.json"
                )
                if not endpoints_path.is_file():  # pragma: no cover
                    print(f"File does not exist: {endpoints_path}")
                    continue

                with open(endpoints_path, encoding="utf-8") as file:
                    package_endpoints = json.load(file)
                self._add_package_endpoints(
                    selected_package=package["module"],
                    package_endpoints_json=package_endpoints_json,
                    package_endpoints=package_endpoints,
                    docs_for_index=docs_for_index,
                    package_status=package_status,
                )
                self._extract_search_source_types(
                    package_endpoints_json=package_endpoints_json
                )
            except json.decoder.JSONDecodeError as exc:  # pragma: no cover
                print(f"Invalid json {exc}")
                continue
            except AttributeError as exc:
                print(exc)
                continue

        for key in package_endpoints_json.keys():
            package_endpoints_json[key] = sorted(
                package_endpoints_json[key],
                key=lambda d: d["package_endpoint_identifier"],
            )

        self._package_endpoints_json_file.unlink(missing_ok=True)
        json_object = json.dumps(package_endpoints_json, indent=4)
        with open(self._package_endpoints_json_file, "w", encoding="utf-8") as file:
            file.write(json_object)
            file.write("\n")  # to avoid pre-commit/eof-fix changes

        json_object = json.dumps(package_status, indent=4)
        with open(
            Path("colrev/template/package_status.json"), "w", encoding="utf-8"
        ) as file:
            file.write(json_object)
            file.write("\n")  # to avoid pre-commit/eof-fix changes

        self._write_docs_for_index(docs_for_index)

    # pylint: disable=too-many-locals
    def add_endpoint_for_operation(
        self,
        *,
        operation: colrev.operation.Operation,
        package_identifier: str,
        params: str,
        prompt_on_same_source: bool = True,
    ) -> dict:
        """Add a package_endpoint"""

        settings = operation.review_manager.settings
        package_type_dict = {
            colrev.operation.OperationsType.search: {
                "package_type": colrev.env.package_manager.PackageEndpointType.search_source,
                "endpoint_location": settings.sources,
            },
            colrev.operation.OperationsType.prep: {
                "package_type": colrev.env.package_manager.PackageEndpointType.prep,
                "endpoint_location": settings.prep.prep_rounds[
                    0
                ].prep_package_endpoints,
            },
            colrev.operation.OperationsType.prep_man: {
                "package_type": colrev.env.package_manager.PackageEndpointType.prep_man,
                "endpoint_location": settings.prep.prep_man_package_endpoints,
            },
            colrev.operation.OperationsType.dedupe: {
                "package_type": colrev.env.package_manager.PackageEndpointType.dedupe,
                "endpoint_location": settings.dedupe.dedupe_package_endpoints,
            },
            colrev.operation.OperationsType.prescreen: {
                "package_type": colrev.env.package_manager.PackageEndpointType.prescreen,
                "endpoint_location": settings.prescreen.prescreen_package_endpoints,
            },
            colrev.operation.OperationsType.pdf_get: {
                "package_type": colrev.env.package_manager.PackageEndpointType.pdf_get,
                "endpoint_location": settings.pdf_get.pdf_get_package_endpoints,
            },
            colrev.operation.OperationsType.pdf_get_man: {
                "package_type": colrev.env.package_manager.PackageEndpointType.pdf_get_man,
                "endpoint_location": settings.pdf_get.pdf_get_man_package_endpoints,
            },
            colrev.operation.OperationsType.pdf_prep: {
                "package_type": colrev.env.package_manager.PackageEndpointType.pdf_prep,
                "endpoint_location": settings.pdf_prep.pdf_prep_package_endpoints,
            },
            colrev.operation.OperationsType.pdf_prep_man: {
                "package_type": colrev.env.package_manager.PackageEndpointType.pdf_prep_man,
                "endpoint_location": settings.pdf_prep.pdf_prep_man_package_endpoints,
            },
            colrev.operation.OperationsType.screen: {
                "package_type": colrev.env.package_manager.PackageEndpointType.screen,
                "endpoint_location": settings.screen.screen_package_endpoints,
            },
            colrev.operation.OperationsType.data: {
                "package_type": colrev.env.package_manager.PackageEndpointType.data,
                "endpoint_location": settings.data.data_package_endpoints,
            },
        }

        package_type = package_type_dict[operation.type]["package_type"]
        endpoints = package_type_dict[operation.type]["endpoint_location"]

        registered_endpoints = [
            e["endpoint"] if isinstance(e, dict) else e.endpoint for e in endpoints  # type: ignore
        ]
        if package_identifier in registered_endpoints and prompt_on_same_source:
            operation.review_manager.logger.warning(
                f"Package {package_identifier} already in {endpoints}"
            )
            if "y" != input("Continue [y/n]?"):
                return {}

        operation.review_manager.logger.info(
            f"{Colors.GREEN}Add {operation.type} package:{Colors.END} {package_identifier}"
        )

        endpoint_dict = self.load_packages(
            package_type=package_type,  # type: ignore
            selected_packages=[{"endpoint": package_identifier}],
            operation=operation,
            instantiate_objects=False,
        )

        e_class = endpoint_dict[package_identifier]
        if hasattr(endpoint_dict[package_identifier], "add_endpoint"):
            if params:
                if params.startswith("http"):
                    params_dict = {Fields.URL: params}
                else:
                    params_dict = {}
                    for item in params.split(";"):
                        key, value = item.split("=")
                        params_dict[key] = value
            else:
                params_dict = {}
            add_source = e_class.add_endpoint(  # type: ignore
                operation=operation, params=params_dict
            )
            operation.review_manager.settings.sources.append(add_source)
            operation.review_manager.save_settings()
            operation.review_manager.dataset.add_changes(
                path=add_source.filename, ignore_missing=True
            )
            add_package = add_source.to_dict()

        else:
            add_package = {"endpoint": package_identifier}
            endpoints.append(add_package)  # type: ignore

        operation.review_manager.save_settings()
        operation.review_manager.create_commit(
            msg=f"Add {operation.type} {package_identifier}",
        )
        return add_package<|MERGE_RESOLUTION|>--- conflicted
+++ resolved
@@ -805,14 +805,10 @@
 
         return packages_dict
 
-<<<<<<< HEAD
     def __import_package_docs(self, docs_link: str, identifier: str) -> str:
         # pylint: disable=import-outside-toplevel
         from m2r import parse_from_file
 
-=======
-    def _import_package_docs(self, docs_link: str, identifier: str) -> str:
->>>>>>> adb75506
         packages_index_path = Path(__file__).parent.parent.parent / Path(
             "docs/source/resources/package_index"
         )
