--- conflicted
+++ resolved
@@ -2446,17 +2446,10 @@
     )
 
 
-<<<<<<< HEAD
 @main.command(help_priority=33)
 @click.option(
     "--branch",
     help="Branch to merge.",
-=======
-@main.command(hidden=True, help_priority=33)
-@click.option(
-    "--path",
-    help="Path to the other CoLRev project.",
->>>>>>> 1e9ce365
     required=False,
 )
 @click.option(
@@ -2474,14 +2467,13 @@
     help="Force mode",
 )
 @click.pass_context
-<<<<<<< HEAD
 def merge(
     ctx: click.core.Context,
     branch: str,
     verbose: bool,
     force: bool,
 ) -> None:
-    """Remove records, ... from CoLRev repositories"""
+    """Merge git branches."""
 
     review_manager = colrev.review_manager.ReviewManager(
         force_mode=force, verbose_mode=verbose
@@ -2495,14 +2487,36 @@
 
     merge_operation = review_manager.get_merge_operation()
     merge_operation.main(branch=branch)
-=======
+
+
+@main.command(hidden=True, help_priority=34)
+@click.option(
+    "--path",
+    help="Path to the other CoLRev project.",
+    required=False,
+)
+@click.option(
+    "-v",
+    "--verbose",
+    is_flag=True,
+    default=False,
+    help="Verbose: printing more infos",
+)
+@click.option(
+    "-f",
+    "--force",
+    is_flag=True,
+    default=False,
+    help="Force mode",
+)
+@click.pass_context
 def compare(
     ctx: click.core.Context,
     path: str,
     verbose: bool,
     force: bool,
 ) -> None:
-    """Show the CoLRev manual."""
+    """Compare CoLRev projects."""
 
     try:
         review_manager = colrev.review_manager.ReviewManager(
@@ -2516,7 +2530,6 @@
         if verbose:
             raise exc
         print(exc)
->>>>>>> 1e9ce365
 
 
 @main.command(hidden=True)
