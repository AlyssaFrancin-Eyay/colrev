#! /usr/bin/env python3
"""Command-line interface for CoLRev."""
from __future__ import annotations

import logging
import os
import subprocess
import sys
import time
import typing
import webbrowser
from pathlib import Path

import click
import click_completion.core
import pandas as pd

import colrev.exceptions as colrev_exceptions
import colrev.record
import colrev.review_manager
import colrev.ui_cli.cli_colors as colors
import colrev.ui_cli.cli_status_printer
import colrev.ui_cli.cli_validation

# pylint: disable=too-many-lines
# pylint: disable=redefined-builtin
# pylint: disable=redefined-outer-name
# pylint: disable=too-many-arguments
# pylint: disable=unused-argument
# Note: autocompletion needs bash/... activation:
# https://click.palletsprojects.com/en/7.x/bashcomplete/

EXACT_CALL = "colrev " + subprocess.list2cmdline(sys.argv[1:])


def __custom_startswith(string: str, incomplete: str) -> bool:
    """A custom completion matching that supports case insensitive matching"""
    if os.environ.get("_CLICK_COMPLETION_COMMAND_CASE_INSENSITIVE_COMPLETE"):
        string = string.lower()
        incomplete = incomplete.lower()
    return string.startswith(incomplete)


click_completion.core.startswith = __custom_startswith
click_completion.init()


class SpecialHelpOrder(click.Group):
    """Order for cli commands in help page overview"""

    def __init__(self, *args, **kwargs) -> None:  # type: ignore
        self.help_priorities: dict = {}
        super().__init__(*args, **kwargs)

    def get_help(self, ctx: click.core.Context):  # type: ignore
        self.list_commands = self.list_commands_for_help  # type: ignore  # noqa
        return super().get_help(ctx)

    def list_commands_for_help(self, ctx: click.core.Context) -> typing.Generator:
        """reorder the list of commands when listing the help"""
        commands = super().list_commands(ctx)
        return (
            c[1]
            for c in sorted(
                (self.help_priorities.get(command, 1), command) for command in commands
            )
        )

    def command(self, *args, **kwargs):  # type: ignore
        """Behaves the same as `click.Group.command()` except capture
        a priority for listing command names in help.
        """
        help_priority = kwargs.pop("help_priority", 1)
        help_priorities = self.help_priorities

        def decorator(fun):  # type: ignore
            # pylint: disable=super-with-arguments
            cmd = super(SpecialHelpOrder, self).command(*args, **kwargs)(fun)
            help_priorities[cmd.name] = help_priority
            return cmd

        return decorator


@click.group(cls=SpecialHelpOrder)
@click.pass_context
def main(ctx: click.core.Context) -> None:
    """CoLRev commands:

    \b
    status        Shows status, how to proceed, and checks for errors

    \b
    init          Initialize (define review objectives and type)
    retrieve      Search, load, prepare, and deduplicate metadata records
    prescreen     Exclude records based on metadata
    pdfs          Get and prepare PDFs
    screen        Include records based on PDFs
    data          Complete selected forms of data analysis and synthesis

    \b
    validate      Validate changes in the previous commit

    Recommended workflow: colrev status > colrev OPERATION > colrev validate

    Documentation:  https://colrev.readthedocs.io/
    """


@main.command(help_priority=1)
@click.option(
    "--type",
    type=str,
    default="literature_review",
    help="Review type (e.g., literature_review (default), scoping_review, theoretical_review)",
)
@click.option(
    "--light",
    is_flag=True,
    default=False,
    help="Setup a lightweight repository (not requiring Docker services)",
)
@click.option(
    "--example",
    is_flag=True,
    default=False,
    help="Add search results example",
)
@click.option(
    "-lpdf",
    "--local_pdf_collection",
    is_flag=True,
    default=False,
    help="Add a local PDF collection repository",
)
@click.option(
    "-v",
    "--verbose",
    is_flag=True,
    default=False,
    help="Verbose: printing more infos",
)
@click.option(
    "-f",
    "--force",
    is_flag=True,
    default=False,
    help="Force mode: conduct full search again",
)
@click.pass_context
def init(
    ctx: click.core.Context,
    type: str,
    example: bool,
    light: bool,
    local_pdf_collection: bool,
    verbose: bool,
    force: bool,
) -> None:
    """Initialize (define review objectives and type)"""
    # pylint: disable=import-outside-toplevel
    import colrev.ops.init

    try:
        colrev.review_manager.get_init_operation(
            review_type=type,
            example=example,
            light=light,
            local_pdf_collection=local_pdf_collection,
            exact_call=EXACT_CALL,
        )

    except colrev_exceptions.CoLRevException as exc:
        if verbose:
            raise exc
        print(exc)


@main.command(help_priority=2)
@click.option(
    "-a",
    "--analytics",
    is_flag=True,
    default=False,
    help="Print analytics",
)
@click.option(
    "-v",
    "--verbose",
    is_flag=True,
    default=False,
    help="Verbose: printing more infos",
)
@click.option(
    "-f",
    "--force",
    is_flag=True,
    default=False,
    help="Force mode",
)
@click.pass_context
def status(
    ctx: click.core.Context,
    analytics: bool,
    verbose: bool,
    force: bool,
) -> None:
    """Show status"""

    try:
        review_manager = colrev.review_manager.ReviewManager(
            force_mode=force, verbose_mode=verbose, exact_call=EXACT_CALL
        )
        status_operation = review_manager.get_status_operation()

        if analytics:
            analytic_results = status_operation.get_analytics()
            for cid, data_item in reversed(analytic_results.items()):
                print(f"{cid} - {data_item}")
            return

        colrev.ui_cli.cli_status_printer.print_project_status(status_operation)

    except KeyboardInterrupt:
        print("Stopped...")
    except colrev_exceptions.RepoSetupError as exc:
        print(exc)
    except colrev_exceptions.CoLRevException as exc:
        if verbose:
            raise exc
        print(exc)


@main.command(help_priority=3)
@click.option(
    "-v",
    "--verbose",
    is_flag=True,
    default=False,
    help="Verbose: printing more infos",
)
@click.option(
    "-f",
    "--force",
    is_flag=True,
    default=False,
    help="Force mode",
)
@click.pass_context
def retrieve(
    ctx: click.core.Context,
    verbose: bool,
    force: bool,
) -> None:
    """Retrieve, a high-level operation, consists of search, load, prep, and dedupe.

    \b
    To retrieve search results:
    - Copy files (*.bib, *.ris, *.xlsx, ...) to the directory data/search or
    - Copy PDF files to the directory data/pdfs or
    - Add an API-based search, as described in the documentation:

    https://colrev.readthedocs.io/en/latest/manual/metadata_retrieval/search.html
    """

    try:
        review_manager = colrev.review_manager.ReviewManager(
            verbose_mode=verbose, force_mode=force, high_level_operation=True
        )

        if not any(review_manager.search_dir.iterdir()) and not any(
            review_manager.pdf_dir.iterdir()
        ):
            # Note : API-based searches automatically retrieve files
            # when they are added, i.e., the following message should
            # not be shown.
            print(
                "To retrieve search results,\n"
                " - copy files (*.bib, *.ris, *.xlsx, ...) "
                f"to the directory {review_manager.SEARCHDIR_RELATIVE} or\n"
                f" - copy PDF files to the directory {review_manager.PDF_DIR_RELATIVE} or \n"
                " - add an API-based search, as described in the documentation:\n"
                "https://colrev.readthedocs.io/en/latest/manual/metadata_retrieval/search.html"
            )
            return

        review_manager.logger.info("Retrieve")
        review_manager.logger.info(
            "Retrieve is a high-level operation consisting of search, load, prep, and dedupe:"
        )
        print()

        search_operation = review_manager.get_search_operation()
        search_operation.main(rerun=False)

        print()

        review_manager.exact_call = "colrev prep"
        load_operation = review_manager.get_load_operation()
        new_sources = load_operation.get_new_sources(skip_query=True)
        load_operation = review_manager.get_load_operation(hide_load_explanation=True)
        load_operation.main(
            new_sources=new_sources, keep_ids=False, combine_commits=False
        )

        print()
        review_manager.exact_call = "colrev prep"
        prep_operation = review_manager.get_prep_operation()
        prep_operation.main()

        print()

        review_manager.exact_call = "colrev dedupe"
        dedupe_operation = review_manager.get_dedupe_operation()
        dedupe_operation.main()

    except colrev_exceptions.CoLRevException as exc:
        if verbose:
            raise exc
        print(exc)


@main.command(help_priority=4)
@click.option(
    "-a",
    "--add",
    type=str,
    help="""
Format: RETRIEVE * FROM crossref WHERE title LIKE '%keyword%'
""",
)
@click.option("-v", "--view", is_flag=True, default=False, help="View search sources")
@click.option(
    "-s",
    "--selected",
    type=str,
    help="Only retrieve search results for selected sources",
)
@click.option(
    "-r",
    "--rerun",
    is_flag=True,
    default=False,
    help="Rerun API-based searches, retrieving and updating all records "
    + "(not just the most recent ones)",
)
@click.option(
    "-f",
    "--force",
    is_flag=True,
    default=False,
    help="Force mode",
)
@click.option(
    "-scs",
    "--setup_custom_script",
    is_flag=True,
    default=False,
    help="Setup template for custom search script.",
)
@click.option(
    "-v",
    "--verbose",
    is_flag=True,
    default=False,
    help="Verbose: printing more infos",
)
@click.option(
    "-f",
    "--force",
    is_flag=True,
    default=False,
    help="Force mode",
)
@click.pass_context
def search(
    ctx: click.core.Context,
    add: str,
    view: bool,
    selected: str,
    rerun: bool,
    setup_custom_script: bool,
    verbose: bool,
    force: bool,
) -> None:
    """Search for records"""

    # pylint: disable=import-outside-toplevel
    import colrev.ui_cli.add_packages

    try:
        review_manager = colrev.review_manager.ReviewManager(
            force_mode=force, verbose_mode=verbose, exact_call=EXACT_CALL
        )
        search_operation = review_manager.get_search_operation()

        if add:
            colrev.ui_cli.add_packages.add_search_source(
                search_operation=search_operation,
                query=add,
            )

        elif view:
            search_operation.view_sources()

        elif setup_custom_script:
            search_operation.setup_custom_script()
            print("Activated custom_search_script.py.")
            print("Please update the source in settings.json and commit.")

        else:
            search_operation.main(selection_str=selected, rerun=rerun)

    except colrev_exceptions.CoLRevException as exc:
        if verbose:
            raise exc
        print(exc)


@main.command(help_priority=5)
@click.option(
    "-k",
    "--keep_ids",
    is_flag=True,
    default=False,
    help="Do not change the record IDs. Useful when importing an existing sample.",
)
@click.option(
    "-c",
    "--combine_commits",
    is_flag=True,
    default=False,
    help="Combine load of multiple sources in one commit.",
)
@click.option(
    "-sq",
    "--skip_query",
    is_flag=True,
    default=False,
    help="Skip entering the search query (if applicable)",
)
@click.option(
    "-v",
    "--verbose",
    is_flag=True,
    default=False,
    help="Verbose: printing more infos",
)
@click.option(
    "-f",
    "--force",
    is_flag=True,
    default=False,
    help="Force mode",
)
@click.pass_context
def load(
    ctx: click.core.Context,
    keep_ids: bool,
    combine_commits: bool,
    skip_query: bool,
    verbose: bool,
    force: bool,
) -> None:
    """Load records"""

    try:
        review_manager = colrev.review_manager.ReviewManager(
            force_mode=force, verbose_mode=verbose, exact_call=EXACT_CALL
        )
        # already start LocalIndex (for set_ids)
        load_operation = review_manager.get_load_operation()

        new_sources = load_operation.get_new_sources(skip_query=skip_query)

        if combine_commits:
            logging.info(
                "Combine mode: all search sources will be loaded in one commit"
            )

        # Note : reinitialize to load new scripts:
        load_operation = review_manager.get_load_operation(hide_load_explanation=True)

        load_operation.main(
            new_sources=new_sources, keep_ids=keep_ids, combine_commits=combine_commits
        )

    except colrev_exceptions.CoLRevException as exc:
        if verbose:
            raise exc
        print(exc)


@main.command(help_priority=6)
@click.option(
    "-k",
    "--keep_ids",
    is_flag=True,
    default=False,
    help="Do not change the record IDs. Useful when importing an existing sample.",
)
@click.option(
    "--polish",
    is_flag=True,
    default=False,
    help="Polish record metadata (includes records in md_processed or beyond).",
)
@click.option(
    "--reset_records",
    default="NA",
    type=str,
    help="Reset record metadata to the imported version. "
    "Format: --reset_records ID1,ID2,ID3",
)
@click.option(
    "-rid",
    "--reset_ids",
    is_flag=True,
    default=False,
    help="Reset IDs that have been changed (to fix the sort order in data/records.bib)",
)
@click.option(
    "-sid",
    "--set_ids",
    is_flag=True,
    default=False,
    help="Set IDs (regenerate)",
)
@click.option(
    "-d",
    "--debug",
    type=str,
    help="Debug the preparation step for a selected record (can be 'all').",
)
@click.option(
    "--cpu",
    type=int,
    help="Number of cpus (parallel processes)",
)
@click.option(
    "-scs",
    "--setup_custom_script",
    is_flag=True,
    default=False,
    help="Setup template for custom prep script.",
)
@click.option(
    "-df",
    "--debug_file",
    type=click.Path(exists=True),
    help="Debug the preparation step for a selected record (in a file).",
)
@click.option(
    "--skip",
    is_flag=True,
    default=False,
    help="Skip the preparation.",
    hidden=True,
)
@click.option(
    "-v",
    "--verbose",
    is_flag=True,
    default=False,
    help="Verbose: printing more infos",
)
@click.option(
    "-f",
    "--force",
    is_flag=True,
    default=False,
    help="Force mode",
)
@click.pass_context
def prep(
    ctx: click.core.Context,
    keep_ids: bool,
    polish: bool,
    reset_records: str,
    reset_ids: bool,
    set_ids: bool,
    debug: str,
    debug_file: Path,
    cpu: int,
    setup_custom_script: bool,
    skip: bool,
    verbose: bool,
    force: bool,
) -> None:
    """Prepare records"""

    # pylint: disable=too-many-branches
    # pylint: disable=too-many-locals
    try:
        review_manager = colrev.review_manager.ReviewManager(
            force_mode=force, verbose_mode=verbose, exact_call=EXACT_CALL
        )
        prep_operation = review_manager.get_prep_operation()

        if reset_records != "NA":
            try:
                reset_records = str(reset_records)
            except ValueError:
                pass
            prep_operation.reset_records(reset_ids=reset_records.split(","))
            return
        if reset_ids:
            prep_operation.reset_ids()
            return
        if set_ids:
            prep_operation.set_ids()
            return
        if debug or debug_file:
            prep_operation.main(
                keep_ids=keep_ids, debug_ids=debug, debug_file=debug_file
            )
            return
        if setup_custom_script:
            prep_operation.setup_custom_script()
            print("Activated custom_prep_script.py.")
            print(
                "Please check and adapt its position in the settings.json and commit."
            )
            return
        if skip:
            prep_operation.skip_prep()

        prep_operation.main(keep_ids=keep_ids, cpu=cpu, polish=polish)

    except colrev_exceptions.ServiceNotAvailableException as exc:
        print(exc)
        print("You can use the force mode to override")
        print("  colrev prep -f")
        return
    except colrev_exceptions.CoLRevException as exc:
        if verbose:
            raise exc
        print(exc)


@main.command(help_priority=7)
@click.option(
    "--stats",
    is_flag=True,
    default=False,
    help="Print statistics of records with colrev_status md_needs_manual_preparation",
)
@click.option(
    "-l",
    "--languages",
    is_flag=True,
    default=False,
    help="Export spreadsheet to add missing language fields.",
)
@click.option(
    "-v",
    "--verbose",
    is_flag=True,
    default=False,
    help="Verbose: printing more infos",
)
@click.option(
    "-f",
    "--force",
    is_flag=True,
    default=False,
    help="Force mode",
)
@click.pass_context
def prep_man(
    ctx: click.core.Context, stats: bool, languages: bool, verbose: bool, force: bool
) -> None:
    """Prepare records manually"""

    try:
        review_manager = colrev.review_manager.ReviewManager(
            force_mode=force, verbose_mode=verbose, exact_call=EXACT_CALL
        )
        prep_man_operation = review_manager.get_prep_man_operation()
        if languages:
            prep_man_operation.prep_man_langs()
            return

        if stats:
            prep_man_operation.prep_man_stats()
            return

        prep_man_operation.main()

    except colrev_exceptions.CoLRevException as exc:
        if verbose:
            raise exc
        print(exc)


def __view_dedupe_details(dedupe_operation: colrev.ops.dedupe.Dedupe) -> None:
    info = dedupe_operation.get_info()

    if len(info["same_source_merges"]) > 0:
        print(f"\n\n{colors.RED}Same source merges to check:{colors.END}")
        print("\n- " + "\n- ".join(info["same_source_merges"]))


@main.command(help_priority=8)
@click.option(
    "-m",
    "--merge",
    help="Merge records by providing a comma-separated list of IDs (ID1,ID2).",
    required=False,
)
@click.option(
    "-u",
    "--unmerge",
    help="Unmerge records by providing a comma-separated list of IDs (ID1,ID2).",
    required=False,
)
@click.option(
    "-f",
    "--fix_errors",
    is_flag=True,
    default=False,
    help="Fix errors marked in duplicates_to_validate.xlsx "
    "or non_duplicates_to_validate.xlsx or "
    "a dupes.txt file containing comma-separated ID tuples",
)
@click.option(
    "-gid",
    help="Merge records with identical global IDs (e.g., DOI)",
    is_flag=True,
    default=False,
)
@click.option("-v", "--view", is_flag=True, default=False, help="View dedupe info")
@click.option(
    "-v",
    "--verbose",
    is_flag=True,
    default=False,
    help="Verbose: printing more infos",
)
@click.option(
    "-f",
    "--force",
    is_flag=True,
    default=False,
    help="Force mode",
)
@click.pass_context
def dedupe(
    ctx: click.core.Context,
    merge: str,
    unmerge: str,
    fix_errors: bool,
    gid: bool,
    view: bool,
    verbose: bool,
    force: bool,
) -> None:
    """Deduplicate records"""

    try:
        review_manager = colrev.review_manager.ReviewManager(
            force_mode=force, verbose_mode=verbose, exact_call=EXACT_CALL
        )
        state_transition_operation = not view
        dedupe_operation = review_manager.get_dedupe_operation(
            notify_state_transition_operation=state_transition_operation
        )

        if merge:
            review_manager.settings.dedupe.same_source_merges = (
                colrev.settings.SameSourceMergePolicy.warn
            )
            dedupe_operation.merge_records(merge=merge)
            return

        if unmerge:
            dedupe_operation.unmerge_records(current_record_ids=unmerge.split(","))
            return
        if gid:
            dedupe_operation.merge_based_on_global_ids(apply=True)
            return
        if fix_errors:
            dedupe_operation.fix_errors()
            print(
                "You can manually remove the duplicates_to_validate.xlsx, "
                "non_duplicates_to_validate.xlsx, and dupes.txt files."
            )
            return

        if view:
            __view_dedupe_details(dedupe_operation)
            return

        dedupe_operation.main()

    except colrev_exceptions.CoLRevException as exc:
        if verbose:
            raise exc
        print(exc)


@main.command(help_priority=9)
@click.option(
    "--include_all",
    is_flag=True,
    default=False,
    help="Include all records in prescreen",
)
@click.option(
    "--include_all_always",
    is_flag=True,
    default=False,
    help="Include all records in this and future prescreens",
)
@click.option(
    "--export_format",
    type=click.Choice(["CSV", "XLSX"], case_sensitive=False),
    help="Export table with the screening decisions",
)
@click.option(
    "--import_table",
    type=click.Path(exists=True),
    help="Import file with the screening decisions (csv supported)",
)
@click.option(
    "--create_split",
    type=int,
    help="Split the prescreen between n researchers "
    + "(same size, non-overlapping samples)",
)
@click.option(
    "--split",
    type=str,
    default="",
    help="Prescreen a split sample",
)
@click.option(
    "-i",
    "--include",
    help="Prescreen include records based on IDs (ID1,ID2,...).",
    required=False,
)
@click.option(
    "-e",
    "--exclude",
    help="Prescreen exclude records based on IDs (ID1,ID2,...).",
    required=False,
)
@click.option(
    "-scs",
    "--setup_custom_script",
    is_flag=True,
    default=False,
    help="Setup template for custom search script.",
)
@click.option(
    "-v",
    "--verbose",
    is_flag=True,
    default=False,
    help="Verbose: printing more infos",
)
@click.option(
    "-f",
    "--force",
    is_flag=True,
    default=False,
    help="Force mode",
)
@click.pass_context
def prescreen(
    ctx: click.core.Context,
    include_all: bool,
    include_all_always: bool,
    export_format: str,
    import_table: str,
    create_split: int,
    split: str,
    include: str,
    exclude: str,
    setup_custom_script: bool,
    verbose: bool,
    force: bool,
) -> None:
    """Pre-screen exclusion based on metadata (titles and abstracts)"""

    # pylint: disable=too-many-locals
    try:
        review_manager = colrev.review_manager.ReviewManager(
            force_mode=force, verbose_mode=verbose, exact_call=EXACT_CALL
        )
        prescreen_operation = review_manager.get_prescreen_operation()

        if export_format:
            prescreen_operation.export_table(export_table_format=export_format)

        elif import_table:
            prescreen_operation.import_table(import_table_path=import_table)

        elif include_all or include_all_always:
            prescreen_operation.include_all_in_prescreen(persist=include_all_always)

        elif create_split:
            splits = prescreen_operation.create_prescreen_split(
                create_split=create_split
            )
            for created_split in splits:
                print(created_split + "\n")

        elif include:
            prescreen_operation.include_records(ids=include)

        elif exclude:
            prescreen_operation.exclude_records(ids=include)

        elif setup_custom_script:
            prescreen_operation.setup_custom_script()
            print("Activated custom_prescreen_script.py.")

        else:
            review_manager.logger.info("Prescreen")
            review_manager.logger.info(
                "Exclude irrelevant records based on metadata (i.e., titles and abstracts)."
            )
            review_manager.logger.info("Remaining records are retained provisionally")
            review_manager.logger.info(
                "In the screen, they can be included or excluded based on full-text documents."
            )
            review_manager.logger.info(
                "See https://colrev.readthedocs.io/en/"
                "latest/manual/metadata_prescreen/prescreen.html"
            )

            prescreen_operation.main(split_str=split)

    except colrev_exceptions.CoLRevException as exc:
        if verbose:
            raise exc
        print(exc)


@main.command(help_priority=10)
@click.option(
    "--include_all",
    is_flag=True,
    default=False,
    help="Include all records in the screen",
)
@click.option(
    "--include_all_always",
    is_flag=True,
    default=False,
    help="Include all records in this and future screens",
)
@click.option(
    "-ac",
    "--add_criterion",
    type=str,
    help="Add a screening criterion. "
    "Format: -ac 'criterion_name,criterion explanation'",
)
@click.option(
    "-dc",
    "--delete_criterion",
    type=str,
    help="Delete a screening criterion. Format: -dc 'criterion_name'",
)
@click.option(
    "--create_split",
    type=int,
    help="Split the screen between n researchers "
    + "(each researcher screens the same number of papers without overlaps)",
)
@click.option(
    "--split",
    type=str,
    default="",
    help="Screen a split sample",
)
@click.option(
    "-scs",
    "--setup_custom_script",
    is_flag=True,
    default=False,
    help="Setup template for custom search script.",
)
@click.option(
    "-v",
    "--verbose",
    is_flag=True,
    default=False,
    help="Verbose: printing more infos",
)
@click.option(
    "-f",
    "--force",
    is_flag=True,
    default=False,
    help="Force mode",
)
@click.pass_context
def screen(
    ctx: click.core.Context,
    include_all: bool,
    include_all_always: bool,
    add_criterion: str,
    delete_criterion: str,
    create_split: int,
    split: str,
    setup_custom_script: bool,
    verbose: bool,
    force: bool,
) -> None:
    """Screen based on PDFs and inclusion/exclusion criteria"""

    try:
        review_manager = colrev.review_manager.ReviewManager(
            force_mode=force, verbose_mode=verbose, exact_call=EXACT_CALL
        )
        screen_operation = review_manager.get_screen_operation()

        if include_all or include_all_always:
            screen_operation.include_all_in_screen(persist=include_all_always)
            return
        if add_criterion:
            screen_operation.add_criterion(criterion_to_add=add_criterion)
            return
        if delete_criterion:
            screen_operation.delete_criterion(criterion_to_delete=delete_criterion)
            return
        if create_split:
            splits = screen_operation.create_screen_split(create_split=create_split)
            for created_split in splits:
                print(created_split + "\n")
            return
        if setup_custom_script:
            screen_operation.setup_custom_script()
            print("Activated custom_screen_script.py.")
            return

        screen_operation.main(split_str=split)

    except colrev_exceptions.CoLRevException as exc:
        if verbose:
            raise exc
        print(exc)


@main.command(help_priority=11)
@click.option(
    "--discard",
    is_flag=True,
    default=False,
    help="Discard all missing PDFs as not_available",
)
@click.option(
    "-d",
    "--dir",
    is_flag=True,
    default=False,
    help="Open the PDFs directory",
)
@click.option(
    "-v",
    "--verbose",
    is_flag=True,
    default=False,
    help="Verbose: printing more infos",
)
@click.option(
    "-f",
    "--force",
    is_flag=True,
    default=False,
    help="Force mode",
)
@click.pass_context
def pdfs(
    ctx: click.core.Context,
    discard: bool,
    dir: bool,
    verbose: bool,
    force: bool,
) -> None:
    """Retrieve and prepare PDFs"""

    try:
        review_manager = colrev.review_manager.ReviewManager(
            force_mode=force,
            verbose_mode=verbose,
            high_level_operation=True,
            exact_call=EXACT_CALL,
        )

        if dir:
            # pylint: disable=import-outside-toplevel
            # pylint: disable=consider-using-with
            # pylint: disable=no-member

            path = review_manager.path / Path("data/pdfs")
            webbrowser.open(str(path))
            return

        if discard:
            pdf_prep_man_operation = review_manager.get_pdf_prep_man_operation()
            pdf_prep_man_operation.discard()

            pdf_get_man_operation = review_manager.get_pdf_get_man_operation()
            pdf_get_man_operation.discard()

            return

        review_manager.logger.info("PDFs")
        review_manager.logger.info(
            "PDFs is a high-level operation consisting of pdf-get and pdf-prep:"
        )
        print()

        pdf_get_operation = review_manager.get_pdf_get_operation(
            notify_state_transition_operation=True
        )
        pdf_get_operation.main()

        print()

        pdf_prep_operation = review_manager.get_pdf_prep_operation()
        pdf_prep_operation.main(batch_size=0)

    except colrev_exceptions.CoLRevException as exc:
        if verbose:
            raise exc
        print(exc)


@main.command(help_priority=12)
@click.option(
    "-c",
    "--copy-to-repo",
    is_flag=True,
    default=False,
    help="Copy PDF files to the repository (the /pdfs directory)",
)
@click.option(
    "-r",
    "--rename",
    is_flag=True,
    default=False,
    help="Rename the PDF files according to record IDs",
)
@click.option(
    "--relink_files",
    is_flag=True,
    default=False,
    help="Recreate links to PDFs based on colrev pdf-IDs (when PDFs were renamed)",
)
@click.option(
    "-scs",
    "--setup_custom_script",
    is_flag=True,
    default=False,
    help="Setup template for custom search script.",
)
@click.option(
    "-v",
    "--verbose",
    is_flag=True,
    default=False,
    help="Verbose: printing more infos",
)
@click.option(
    "-f",
    "--force",
    is_flag=True,
    default=False,
    help="Force mode",
)
@click.pass_context
def pdf_get(
    ctx: click.core.Context,
    copy_to_repo: bool,
    rename: bool,
    relink_files: bool,
    setup_custom_script: bool,
    verbose: bool,
    force: bool,
) -> None:
    """Get PDFs"""

    try:
        review_manager = colrev.review_manager.ReviewManager(
            force_mode=force, verbose_mode=verbose, exact_call=EXACT_CALL
        )

        state_transition_operation = not relink_files and not setup_custom_script
        pdf_get_operation = review_manager.get_pdf_get_operation(
            notify_state_transition_operation=state_transition_operation
        )

        if relink_files:
            pdf_get_operation.relink_files()
            return
        if copy_to_repo:
            pdf_get_operation.copy_pdfs_to_repo()
            return
        if rename:
            pdf_get_operation.rename_pdfs()
            return
        if setup_custom_script:
            pdf_get_operation.setup_custom_script()
            print("Activated custom_pdf_get_script.py.")
            return

        pdf_get_operation.main()

    except colrev_exceptions.CoLRevException as exc:
        if verbose:
            raise exc
        print(exc)


@main.command(help_priority=13)
@click.option(
    "-e",
    "--export",
    is_flag=True,
    default=False,
    help="Export a table.",
)
@click.option(
    "--discard",
    is_flag=True,
    default=False,
    help="Discard all missing PDFs as not_available",
)
@click.option(
    "-v",
    "--verbose",
    is_flag=True,
    default=False,
    help="Verbose: printing more infos",
)
@click.option(
    "-f",
    "--force",
    is_flag=True,
    default=False,
    help="Force mode",
)
@click.pass_context
def pdf_get_man(
    ctx: click.core.Context,
    export: bool,
    discard: bool,
    verbose: bool,
    force: bool,
) -> None:
    """Get PDFs manually"""

    try:
        review_manager = colrev.review_manager.ReviewManager(
            force_mode=force, verbose_mode=verbose, exact_call=EXACT_CALL
        )
        pdf_get_man_operation = review_manager.get_pdf_get_man_operation()

        if export:
            records = pdf_get_man_operation.review_manager.dataset.load_records_dict()
            pdf_get_man_records = [
                r
                for r in records.values()
                if r["colrev_status"]
                in [
                    colrev.record.RecordState.pdf_needs_manual_retrieval,
                    colrev.record.RecordState.rev_prescreen_included,
                ]
            ]
            pdf_get_man_records_df = pd.DataFrame.from_records(pdf_get_man_records)
            pdf_get_man_records_df = pdf_get_man_records_df[
                pdf_get_man_records_df.columns.intersection(
                    [
                        "ID",
                        "author",
                        "year",
                        "title",
                        "journal",
                        "booktitle",
                        "volume",
                        "number",
                        "url",
                        "doi",
                    ]
                )
            ]
            pdf_get_man_records_df.to_csv("pdf_get_man_records.csv", index=False)
            pdf_get_man_operation.review_manager.logger.info(
                "Created pdf_get_man_records.csv"
            )
            return
        if discard:
            pdf_get_man_operation.discard()
            return

        pdf_get_man_operation.main()

    except colrev_exceptions.CoLRevException as exc:
        if verbose:
            raise exc
        print(exc)


def __extract_coverpage(*, cover: Path) -> None:
    cp_path = Path.home().joinpath("colrev") / Path(".coverpages")
    cp_path.mkdir(exist_ok=True)

    assert Path(cover).suffix == ".pdf"
    record = colrev.record.Record(data={"file": cover})
    record.extract_pages(
        pages=[0], project_path=Path(cover).parent, save_to_path=cp_path
    )


def __print_pdf_hashes(*, pdf_path: Path) -> None:
    # pylint: disable=import-outside-toplevel
    from PyPDF2 import PdfFileReader
    import colrev.qm.colrev_pdf_id

    try:
        pdf_reader = PdfFileReader(str(pdf_path), strict=False)
    except ValueError:
        print("Could not read PDF")
        return

    assert Path(pdf_path).suffix == ".pdf"

    first_page_average_hash_16 = colrev.qm.colrev_pdf_id.get_pdf_hash(
        pdf_path=Path(pdf_path),
        page_nr=1,
        hash_size=16,
    )
    print(f"first page: {first_page_average_hash_16}")
    first_page_average_hash_32 = colrev.qm.colrev_pdf_id.get_pdf_hash(
        pdf_path=Path(pdf_path),
        page_nr=1,
        hash_size=32,
    )
    print(f"first page: {first_page_average_hash_32}")

    last_page_nr = len(pdf_reader.pages)
    last_page_average_hash_16 = colrev.qm.colrev_pdf_id.get_pdf_hash(
        pdf_path=Path(pdf_path),
        page_nr=last_page_nr,
        hash_size=16,
    )
    print(f"last page: {last_page_average_hash_16}")
    last_page_average_hash_32 = colrev.qm.colrev_pdf_id.get_pdf_hash(
        pdf_path=Path(pdf_path),
        page_nr=last_page_nr,
        hash_size=32,
    )
    print(f"last page: {last_page_average_hash_32}")


@main.command(help_priority=14)
@click.option(
    "--update_colrev_pdf_ids", is_flag=True, default=False, help="Update colrev_pdf_ids"
)
@click.option(
    "-b",
    "--batch_size",
    required=False,
    type=int,
    default=0,
    help="Batch size (when not all records should be processed in one batch).",
)
@click.option(
    "--reprocess",
    is_flag=True,
    default=False,
    help="Prepare all PDFs again (pdf_needs_manual_preparation).",
)
@click.option(
    "--tei",
    is_flag=True,
    default=False,
    help="Generate TEI documents.",
)
@click.option(
    "-c",
    "--cover",
    type=click.Path(exists=True),
    help="Remove cover page",
)
@click.option(
    "--pdf_hash",
    type=click.Path(exists=True),
    help="Get the PDF hash of a page",
)
@click.option(
    "-scs",
    "--setup_custom_script",
    is_flag=True,
    default=False,
    help="Setup template for custom search script.",
)
@click.option(
    "-v",
    "--verbose",
    is_flag=True,
    default=False,
    help="Verbose: printing more infos",
)
@click.option(
    "-f",
    "--force",
    is_flag=True,
    default=False,
    help="Force mode",
)
@click.pass_context
def pdf_prep(
    ctx: click.core.Context,
    batch_size: int,
    update_colrev_pdf_ids: bool,
    reprocess: bool,
    pdf_hash: Path,
    setup_custom_script: bool,
    tei: bool,
    cover: Path,
    verbose: bool,
    force: bool,
) -> None:
    """Prepare PDFs"""

    if cover:
        __extract_coverpage(cover=cover)
        return

    try:
        review_manager = colrev.review_manager.ReviewManager(
            force_mode=force, verbose_mode=verbose, exact_call=EXACT_CALL
        )
        pdf_prep_operation = review_manager.get_pdf_prep_operation(reprocess=reprocess)

        if pdf_hash:
            __print_pdf_hashes(pdf_path=pdf_hash)

        elif update_colrev_pdf_ids:
            pdf_prep_operation.update_colrev_pdf_ids()

        elif setup_custom_script:
            pdf_prep_operation.setup_custom_script()
            print("Activated custom_pdf_prep_script.py.")
        elif tei:
            pdf_prep_operation.generate_tei()
        else:
            pdf_prep_operation.main(batch_size=batch_size)

    except colrev_exceptions.CoLRevException as exc:
        if verbose:
            raise exc
        print(exc)
    except KeyboardInterrupt:
        print("Stopped the process")


def __delete_first_pages_cli(
    pdf_prep_man_operation: colrev.ops.pdf_prep_man.PDFPrepMan, record_id: str
) -> None:
    records = pdf_prep_man_operation.review_manager.dataset.load_records_dict()
    while True:
        if record_id in records:
            record_dict = records[record_id]
            if "file" in record_dict:
                print(record_dict["file"])
                pdf_path = pdf_prep_man_operation.review_manager.path / Path(
                    record_dict["file"]
                )
                pdf_prep_man_operation.extract_coverpage(filepath=pdf_path)
                pdf_prep_man_operation.set_pdf_man_prepared(
                    record=colrev.record.Record(data=record_dict)
                )
            else:
                print("no file in record")
        if input("Extract coverpage from another PDF? (y/n)") == "n":
            break
        record_id = input("ID of next PDF for coverpage extraction:")


@main.command(help_priority=15)
@click.option(
    "-dfp",
    "--delete_first_page",
    type=str,
    help="Delete first page of PDF. Format: --delete_first_page ID",
)
@click.option(
    "--stats",
    is_flag=True,
    default=False,
    help="Print statistics of records with colrev_status pdf_needs_manual_preparation",
)
@click.option(
    "--discard",
    is_flag=True,
    default=False,
    help="Discard records whose PDF needs to be prepared manually",
)
@click.option(
    "--extract",
    is_flag=True,
    default=False,
    help="Extract records for manual_preparation (to csv and bib)",
)
@click.option(
    "--apply",
    is_flag=True,
    default=False,
    help="Apply manual preparation (from csv or bib)",
)
@click.option(
    "-v",
    "--verbose",
    is_flag=True,
    default=False,
    help="Verbose: printing more infos",
)
@click.option(
    "-f",
    "--force",
    is_flag=True,
    default=False,
    help="Force mode",
)
@click.pass_context
def pdf_prep_man(
    ctx: click.core.Context,
    delete_first_page: str,
    stats: bool,
    discard: bool,
    extract: bool,
    apply: bool,
    verbose: bool,
    force: bool,
) -> None:
    """Prepare PDFs manually"""

    try:
        review_manager = colrev.review_manager.ReviewManager(
            force_mode=force, verbose_mode=verbose, exact_call=EXACT_CALL
        )
        pdf_prep_man_operation = review_manager.get_pdf_prep_man_operation()

        if delete_first_page:
            __delete_first_pages_cli(pdf_prep_man_operation, delete_first_page)
            return
        if discard:
            pdf_prep_man_operation.discard()
            return
        if stats:
            pdf_prep_man_operation.pdf_prep_man_stats()
            return
        if extract:
            pdf_prep_man_operation.extract_needs_pdf_prep_man()
            return
        if apply:
            pdf_prep_man_operation.apply_pdf_prep_man()
            return

        pdf_prep_man_operation.main()

    except colrev_exceptions.CoLRevException as exc:
        if verbose:
            raise exc
        print(exc)


@main.command(help_priority=16)
@click.option(
    "--profile",
    is_flag=True,
    default=False,
    help="Create a sample profile (papers per journal and year)",
)
@click.option(
    "--reading_heuristics",
    is_flag=True,
    default=False,
    help="Heuristics to prioritize reading efforts",
)
@click.option(
    "-a",
    "--add",
    type=str,
    help="Add a data_format endpoint (e.g., colrev.structured)",
)
@click.option(
    "-scs",
    "--setup_custom_script",
    is_flag=True,
    default=False,
    help="Setup template for custom search script.",
)
@click.option(
    "-v",
    "--verbose",
    is_flag=True,
    default=False,
    help="Verbose: printing more infos",
)
@click.option(
    "-f",
    "--force",
    is_flag=True,
    default=False,
    help="Force mode",
)
@click.pass_context
def data(
    ctx: click.core.Context,
    profile: bool,
    reading_heuristics: bool,
    add: str,
    setup_custom_script: bool,
    verbose: bool,
    force: bool,
) -> None:
    """Complete selected forms of data analysis and synthesis"""

    # pylint: disable=import-outside-toplevel
    import colrev.ui_cli.add_packages

    try:
        review_manager = colrev.review_manager.ReviewManager(
            force_mode=(force or profile), verbose_mode=verbose, exact_call=EXACT_CALL
        )
        data_operation = review_manager.get_data_operation()

        if profile:
            data_operation.profile()
            return
        if reading_heuristics:
            heuristic_results = data_operation.reading_heuristics()
            review_manager.p_printer.pprint(heuristic_results)
            return
        if setup_custom_script:
            data_operation.setup_custom_script()
            print("Activated custom_data_script.py.")
            print("Please update the data_format in settings.json and commit.")
            return

        if add:
            colrev.ui_cli.add_packages.add_data(
                data_operation=data_operation,
                add=add,
            )
            return

        ret = data_operation.main()
        if data_operation.review_manager.in_ci_environment():
            if ret["ask_to_commit"]:
                review_manager.create_commit(
                    msg="Data and synthesis", manual_author=True
                )
        else:
            if ret["ask_to_commit"]:
                if input("Create commit (y/n)?") == "y":
                    review_manager.create_commit(
                        msg="Data and synthesis", manual_author=True
                    )
            if ret["no_endpoints_registered"]:
                print(
                    "No data format not specified. "
                    "To register a data endpoint, "
                    "use one (or several) of the following \n"
                    "    colrev data --add colrev.paper_md\n"
                    "    colrev data --add colrev.structured\n"
                    "    colrev data --add colrev.bibliography_export\n"
                    "    colrev data --add colrev.prisma\n"
                    "    colrev data --add colrev.github_pages\n"
                    "    colrev data --add colrev.zettlr\n"
                    "    colrev data --add colrev.colrev_curation"
                )

    except colrev_exceptions.CoLRevException as exc:
        if verbose:
            raise exc
        print(exc)


@main.command(help_priority=17)
@click.argument("scope", nargs=1)
@click.option(
    "--filter",
    type=click.Choice(["prepare", "dedupe", "merge", "all"], case_sensitive=False),
    default="all",
    help="prepare, merge, or all.",
)
@click.option(
    "--threshold",
    type=float,
    default=0.05,
    help="Change score threshold for changes to display.",
)
@click.option(
    "--properties",
    is_flag=True,
    default=False,
    help="Flag indicating whether to validate the review properties.",
)
@click.option(
    "-v",
    "--verbose",
    is_flag=True,
    default=False,
    help="Verbose: printing more infos",
)
@click.option(
    "-f",
    "--force",
    is_flag=True,
    default=False,
    help="Force mode",
)
@click.pass_context
def validate(
    ctx: click.core.Context,
    scope: str,
    filter: str,
    threshold: float,
    properties: bool,
    verbose: bool,
    force: bool,
) -> None:
    """Validate changes in the given commit (scope)

    \b
    The validation scope argument can be
    - a commit-sha,
    - a commit tree,
    - '.' for the latest commit,
    - HEAD~4 for commit 4 before HEAD
    - a contributor name
    """

    try:
        review_manager = colrev.review_manager.ReviewManager(
            force_mode=force, verbose_mode=verbose, exact_call=EXACT_CALL
        )
        validate_operation = review_manager.get_validate_operation()

        validation_details = validate_operation.main(
            scope=scope,
            filter_setting=filter,
            properties=properties,
        )

        if validation_details:
            colrev.ui_cli.cli_validation.validate(
                validate_operation=validate_operation,
                validation_details=validation_details,
                threshold=threshold,
            )

        review_manager.logger.info("%sCompleted validation%s", colors.GREEN, colors.END)

    except colrev_exceptions.CoLRevException as exc:
        if verbose:
            raise exc
        print(exc)


@main.command(help_priority=18)
@click.option(
    "--id",  # pylint: disable=invalid-name
    help="Record ID to trace (citation_key).",
    required=True,
)
@click.option(
    "-v",
    "--verbose",
    is_flag=True,
    default=False,
    help="Verbose: printing more infos",
)
@click.option(
    "-f",
    "--force",
    is_flag=True,
    default=False,
    help="Force mode",
)
@click.pass_context
def trace(
    ctx: click.core.Context,
    id: str,  # pylint: disable=invalid-name
    verbose: bool,
    force: bool,
) -> None:
    """Trace a record"""

    try:
        review_manager = colrev.review_manager.ReviewManager(
            force_mode=force, verbose_mode=verbose, exact_call=EXACT_CALL
        )
        trace_operation = review_manager.get_trace_operation()
        trace_operation.main(record_id=id)

    except colrev_exceptions.InvalidSettingsError as exc:
        print(exc)
        return


def __select_target_repository(environment_registry: list) -> Path:
    while True:
        for i, local_source in enumerate(environment_registry):
            print(
                f"{i+1} - {local_source['repo_name']} ({local_source['repo_source_path']})"
            )
        sel_str = input("Select target repository: ")
        sel = int(sel_str) - 1
        if sel in range(0, len(environment_registry)):
            target = Path(environment_registry[sel]["repo_source_path"])
            return target


@main.command(help_priority=19)
@click.option(
    "-p",
    "--path",
    type=click.Path(exists=True),
    help="Path to file(s)",
)
@click.option(
    "-v",
    "--verbose",
    is_flag=True,
    default=False,
    help="Verbose: printing more infos",
)
@click.option(
    "-f",
    "--force",
    is_flag=True,
    default=False,
    help="Force mode",
)
@click.pass_context
def distribute(ctx: click.core.Context, path: Path, verbose: bool, force: bool) -> None:
    """Distribute records to other local repositories"""

    try:
        if not path:
            path = Path.cwd()
        review_manager = colrev.review_manager.ReviewManager(
            force_mode=True, verbose_mode=verbose
        )
        distribute_operation = review_manager.get_distribute_operation()
        environment_registry = distribute_operation.get_environment_registry()

        target = __select_target_repository(environment_registry=environment_registry)
        # Note : add a "distribution mode" option?
        # (whole file -> add as source/load vs. records individually like a prescreen)
        distribute_operation.main(path=path, target=target)

    except colrev_exceptions.CoLRevException as exc:
        if verbose:
            raise exc
        print(exc)


def __print_environment_status(
    review_manager: colrev.review_manager.ReviewManager,
) -> None:
    environment_manager = review_manager.get_environment_manager()
    environment_details = environment_manager.get_environment_details()

    print("\nCoLRev environment status\n")
    print("Index\n")
    if environment_details["index"]["status"] == "up":
        print(f" - Status: {colors.GREEN}up{colors.END}")
        print(f' - Path          : {environment_details["index"]["path"]}')
        print(f' - Size          : {environment_details["index"]["size"]} records')
        print(f' - Last modified : {environment_details["index"]["last_modified"]}')
    else:
        print(f" - Status: {colors.RED}down{colors.END}")

    print("\nCoLRev projects\n")
    project_repos = [
        x
        for x in environment_details["local_repos"]["repos"]
        if "curated_metadata" not in x["repo_source_path"]
    ]
    for colrev_repo in sorted(project_repos, key=lambda d: d["repo_name"]):
        repo_stats = f' {colrev_repo["repo_name"]}'
        if colrev_repo["remote"]:
            if colrev_repo["behind_remote"]:
                repo_stats += " (shared, behind remote)"
            else:
                repo_stats += " (shared)"
        print(repo_stats)

        if -1 != colrev_repo["progress"]:
            print(f'    - Progress : {colrev_repo["progress"]*100} %')
        else:
            print("    - Progress : ??")
        print(f'    - Size     : {colrev_repo["size"]} records')
        print(f'    - Path     : {colrev_repo["repo_source_path"]}')

    print("\nCurated CoLRev resources\n")
    curated_repos = [
        x
        for x in environment_details["local_repos"]["repos"]
        if "curated_metadata" in x["repo_source_path"]
    ]
    for colrev_repo in sorted(curated_repos, key=lambda d: d["repo_name"]):
        repo_stats = (
            f' - {colrev_repo["repo_name"].ljust(60, " ")}: '
            f'{str(colrev_repo["size"]).rjust(10, " ")} records'
        )
        if colrev_repo["behind_remote"]:
            repo_stats += " (behind remote)"
        print(repo_stats)

    print("\n")
    if len(environment_details["local_repos"]["broken_links"]) > 0:
        print("Broken links: \n")
        for broken_link in environment_details["local_repos"]["broken_links"]:
            print(f'- {broken_link["repo_source_path"]}')


@main.command(help_priority=20)
@click.option(
    "-i", "--index", is_flag=True, default=False, help="Create the LocalIndex"
)
@click.option(
    "--install",
    help="Install a new resource providing its url "
    + "(e.g., a curated metadata repository)",
)
@click.option("--pull", is_flag=True, default=False, help="Pull curated metadata")
@click.option(
    "-s", "--status", is_flag=True, default=False, help="Print environment status"
)
@click.option("--start", is_flag=True, default=False, help="Start environment services")
@click.option("--stop", is_flag=True, default=False, help="Stop environment services")
@click.option(
    "-r",
    "--register",
    is_flag=True,
    default=False,
    help="Register a repository in the CoLRev environment",
)
@click.option(
    "-ur",
    "--unregister",
    type=click.Path(exists=True),
    help="Path of repository to remove from local registry.",
)
@click.option(
    "--update_package_list",
    is_flag=True,
    default=False,
    help="Update the package list (extensions).",
)
@click.option(
    "-v",
    "--verbose",
    is_flag=True,
    default=False,
    help="Verbose: printing more infos",
)
@click.option(
    "-f",
    "--force",
    is_flag=True,
    default=False,
    help="Force mode",
)
@click.pass_context
def env(
    ctx: click.core.Context,
    index: bool,
    install: str,
    pull: bool,
    status: bool,
    start: bool,
    stop: bool,
    register: bool,
    unregister: bool,
    update_package_list: bool,
    verbose: bool,
    force: bool,
) -> None:
    """Manage the environment"""

    # pylint: disable=too-many-return-statements
    # pylint: disable=too-many-branches
    # pylint: disable=too-many-locals

    review_manager = colrev.review_manager.ReviewManager(
        force_mode=True, verbose_mode=verbose
    )

    if install:
        env_resources = review_manager.get_resources()
        if env_resources.install_curated_resource(curated_resource=install):
            print("Successfully installed curated resource.")
            print("To make it available to other projects, run")
            print("colrev env --index")
        return

    if pull:
        environment_manager = review_manager.get_environment_manager()
        for curated_resource in environment_manager.load_environment_registry():
            curated_resource_path = curated_resource["source_url"]
            if "/curated_metadata/" not in curated_resource_path:
                continue
            review_manager = colrev.review_manager.ReviewManager(
                force_mode=force,
                verbose_mode=verbose,
                path_str=curated_resource_path,
            )
            review_manager.dataset.pull_if_repo_clean()
            print(f"Pulled {curated_resource_path}")
        return

    if status:
        __print_environment_status(review_manager)
        return

    if stop:
        environment_manager = review_manager.get_environment_manager()
        environment_manager.stop_docker_services()
        return

    if register:
        environment_manager = review_manager.get_environment_manager()
        environment_manager.register_repo(path_to_register=Path.cwd())
        return

    if unregister is not None:
        environment_manager = review_manager.get_environment_manager()

        environment_registry = environment_manager.load_environment_registry()
        if str(unregister) not in [x["source_url"] for x in environment_registry]:
            print("Not in local registry (cannot remove): %s", unregister)
        else:
            environment_registry = [
                x for x in environment_registry if x["source_url"] != str(unregister)
            ]
            environment_manager.save_environment_registry(
                updated_registry=environment_registry
            )
            logging.info("Removed from local registry: %s", unregister)
        return

    if update_package_list:
        if "y" != input(
            "The following process instantiates objects listed in the "
            + "colrev/template/package_endpoints.json "
            + "(including ones that may not be secure).\n"
            + "Please confirm (y) to proceed."
        ):
            return

        # pylint: disable=import-outside-toplevel
        import colrev.env.package_manager as p_manager

        package_manager = p_manager.PackageManager()
        package_manager.update_package_list()

    local_index = review_manager.get_local_index()

    if index:
        local_index.index()

    elif start:
        print("Started.")


@main.command(help_priority=21)
# @click.option("-v", "--view", is_flag=True, default=False)
@click.option(
    "-uh",
    "--update_hooks",
    is_flag=True,
    default=False,
    help="Update the pre-commit hooks",
)
@click.option(
    "-m",
    "--modify",
    type=str,
    default="",
    help="Modify the settings through the command line",
)
@click.option(
    "-v",
    "--verbose",
    is_flag=True,
    default=False,
    help="Verbose: printing more infos",
)
@click.option(
    "-f",
    "--force",
    is_flag=True,
    default=False,
    help="Force mode",
)
@click.pass_context
def settings(
    ctx: click.core.Context,
    update_hooks: bool,
    modify: str,
    verbose: bool,
    force: bool,
) -> None:
    """Settings of the CoLRev project"""

    # pylint: disable=import-outside-toplevel
    # pylint: disable=reimported
    # pylint: disable=too-many-locals

    from subprocess import check_call
    from subprocess import DEVNULL
    from subprocess import STDOUT
    import json
    import ast
    import glom
    import colrev.review_manager

    review_manager = colrev.review_manager.ReviewManager(
        force_mode=force, verbose_mode=verbose, exact_call=EXACT_CALL
    )
    if update_hooks:
        print("Update pre-commit hooks")

        if review_manager.dataset.has_changes():
            print("Clean repo required. Commit or stash changes.")
            return

        scripts_to_call = [
            [
                "pre-commit",
                "autoupdate",
                "--repo",
                "https://github.com/CoLRev-Environment/colrev-hooks",
            ],
        ]
        for script_to_call in scripts_to_call:
            check_call(script_to_call, stdout=DEVNULL, stderr=STDOUT)

        review_manager.dataset.add_changes(path=Path(".pre-commit-config.yaml"))
        review_manager.create_commit(msg="Update pre-commit hooks")
        print("Successfully updated pre-commit hooks")
        return

    if modify:
        # TBD: maybe use glom.delete?
        # There is no simply append...
        # (we could replace the (last) position element with
        # keywords like prescreen.sripts.LAST_POSITION)
        # maybe prescreen.scripts.1.REPLACE/ADD/DELETE = ....
        # modify = 'dedupe.dedupe_package_endpoints='
        # '[{"endpoint":"colrev.simple_dedupe"}]'

        path, value_string = modify.split("=")
        value = ast.literal_eval(value_string)
        review_manager.logger.info("Change settings.%s to %s", path, value)

        with open("settings.json", encoding="utf-8") as file:
            project_settings = json.load(file)

        glom.assign(project_settings, path, value)

        with open("settings.json", "w", encoding="utf-8") as outfile:
            json.dump(project_settings, outfile, indent=4)

        review_manager.dataset.add_changes(path=Path("settings.json"))
        review_manager.create_commit(msg="Change settings", manual_author=True)
        return

    # import colrev_ui.ui_web.settings_editor

    # review_manager = colrev.review_manager.ReviewManager(
    #     force_mode=True, verbose_mode=verbose
    # )
    # settings_operation = colrev.ui_web.settings_editor.SettingsEditor(
    #     review_manager=review_manager
    # )
    # settings_operation.open_settings_editor()


@main.command(help_priority=22)
@click.option(
    "-v",
    "--verbose",
    is_flag=True,
    default=False,
    help="Verbose: printing more infos",
)
@click.option(
    "-f",
    "--force",
    is_flag=True,
    default=False,
    help="Force mode",
)
@click.pass_context
def sync(
    ctx: click.core.Context,
    verbose: bool,
    force: bool,
) -> None:
    """Sync records from CoLRev environment to non-CoLRev repo"""

    sync_operation = colrev.review_manager.ReviewManager.get_sync_operation()
    sync_operation.get_cited_papers()

    if len(sync_operation.non_unique_for_import) > 0:
        print("Non-unique keys to resolve:")
        # Resolve non-unique cases
        for case in sync_operation.non_unique_for_import:
            for val in case.values():
                # later: there may be more collisions (v3, v4)
                v_1 = val[0].format_bib_style()
                v_2 = val[1].format_bib_style()

                if v_1.lower() == v_2.lower():
                    sync_operation.add_to_records_to_import(record=val[0])
                    continue
                print("\n")
                print(f"1: {v_1}")
                print("      " + val[0].data.get("source_url", ""))
                print("")
                print(f"2: {v_2}")
                print("      " + val[1].data.get("source_url", ""))
                user_selection = input("Import version 1 or 2 (or skip)?")
                if user_selection == "1":
                    sync_operation.add_to_records_to_import(record=val[0])
                    continue
                if user_selection == "2":
                    sync_operation.add_to_records_to_import(record=val[1])
                    continue

    sync_operation.add_to_bib()


@main.command(help_priority=23)
@click.option(
    "-v",
    "--verbose",
    is_flag=True,
    default=False,
    help="Verbose: printing more infos",
)
@click.option(
    "-f",
    "--force",
    is_flag=True,
    default=False,
    help="Force mode",
)
@click.pass_context
def pull(
    ctx: click.core.Context,
    verbose: bool,
    force: bool,
) -> None:
    """Pull CoLRev project remote and record updates"""

    try:
        review_manager = colrev.review_manager.ReviewManager(
            force_mode=force, verbose_mode=verbose, exact_call=EXACT_CALL
        )
        pull_operation = review_manager.get_pull_operation()

        pull_operation.main()

    except colrev_exceptions.CoLRevException as exc:
        if verbose:
            raise exc
        print(exc)


@main.command(help_priority=24)
@click.argument("git_url")
@click.option(
    "-v",
    "--verbose",
    is_flag=True,
    default=False,
    help="Verbose: printing more infos",
)
@click.option(
    "-f",
    "--force",
    is_flag=True,
    default=False,
    help="Force mode",
)
@click.pass_context
def clone(
    ctx: click.core.Context,
    git_url: str,
    verbose: bool,
    force: bool,
) -> None:
    """Create local clone from shared CoLRev repository with git_url"""

    clone_operation = colrev.review_manager.ReviewManager.get_clone_operation(
        git_url=git_url
    )
    clone_operation.clone_git_repo()


@main.command(help_priority=25)
@click.option(
    "-r",
    "--records_only",
    is_flag=True,
    default=False,
    help="Update records only",
)
@click.option(
    "-p",
    "--project_only",
    is_flag=True,
    default=False,
    help="Push project only",
)
@click.option(
    "-a",
    "--all",
    is_flag=True,
    default=False,
    help="Push record changes/corrections to all sources (not just curations).",
)
@click.option(
    "-v",
    "--verbose",
    is_flag=True,
    default=False,
    help="Verbose: printing more infos",
)
@click.option(
    "-f",
    "--force",
    is_flag=True,
    default=False,
    help="Force mode",
)
@click.pass_context
def push(
    ctx: click.core.Context,
    records_only: bool,
    project_only: bool,
    all: bool,
    verbose: bool,
    force: bool,
) -> None:
    """Push CoLRev project remote and record updates"""

    try:
        review_manager = colrev.review_manager.ReviewManager(
            force_mode=force, verbose_mode=verbose, exact_call=EXACT_CALL
        )
        push_operation = review_manager.get_push_operation()

        push_operation.main(
            records_only=records_only, project_only=project_only, all_records=all
        )

    except colrev_exceptions.CoLRevException as exc:
        if verbose:
            raise exc
        print(exc)


@main.command(hidden=True, help_priority=26)
@click.option(
    "-v",
    "--verbose",
    is_flag=True,
    default=False,
    help="Verbose: printing more infos",
)
@click.option(
    "-f",
    "--force",
    is_flag=True,
    default=False,
    help="Force mode",
)
@click.pass_context
def service(
    ctx: click.core.Context,
    verbose: bool,
    force: bool,
) -> None:
    """Service for real-time reviews"""

    try:
        review_manager = colrev.review_manager.ReviewManager(
            force_mode=force, verbose_mode=verbose, exact_call=EXACT_CALL
        )
        review_manager.get_service_operation()

    except KeyboardInterrupt:
        print("\nPressed ctrl-c. Shutting down service")

    if review_manager.dataset.has_changes():
        if input("Commit current changes (y/n)?") == "y":
            review_manager.create_commit(msg="Update (using CoLRev service)")
    else:
        print("No changes to commit")


def __validate_show(ctx: click.core.Context, param: str, value: str) -> None:
    if value not in ["sample", "settings", "prisma", "venv"]:
        raise click.BadParameter("Invalid argument")


@main.command(help_priority=27)
@click.argument("keyword")
@click.option(
    "-v",
    "--verbose",
    is_flag=True,
    default=False,
    help="Verbose: printing more infos",
)
@click.option(
    "-f",
    "--force",
    is_flag=True,
    default=False,
    help="Force mode",
)
@click.pass_context
def show(  # type: ignore
    ctx: click.core.Context,
    keyword: str,
    verbose: bool,
    force: bool,
    callback=__validate_show,
) -> None:
    """Show aspects (sample, ...)"""
    # pylint: disable=too-many-locals

    # pylint: disable=import-outside-toplevel
    import colrev.operation
    import colrev.ui_cli.show_printer

    if keyword == "venv":
        colrev.ui_cli.show_printer.print_venv_notes()
        return

    review_manager = colrev.review_manager.ReviewManager(
        force_mode=force, verbose_mode=verbose
    )

    if keyword == "sample":
        colrev.ui_cli.show_printer.print_sample(review_manager=review_manager)

    elif keyword == "settings":
        print(f"Settings:\n{review_manager.settings}")

    elif keyword == "prisma":
        status_operation = review_manager.get_status_operation()
        stats_report = status_operation.get_review_status_report()
        print(stats_report)

    elif keyword == "cmd_history":
        cmds = []
        colrev.operation.CheckOperation(review_manager=review_manager)
        revlist = review_manager.dataset.get_repo().iter_commits()

        for commit in reversed(list(revlist)):
            try:
                cmsg = str(commit.message)
                formatted_date = time.strftime(
                    "%Y-%m-%d %H:%M",
                    time.gmtime(commit.committed_date),
                )
                if not all(x in cmsg for x in ["Command", "Status"]):
                    cmsg = "UNKNOWN"
                # min(cmsg.find("Status"), cmsg.find("On commit"))
                if "On commit" in cmsg:
                    cmsg = cmsg[: cmsg.find("On commit")]
                if "Status" in cmsg:
                    cmsg = cmsg[: cmsg.find("Status")]
                commit_message_first_line = (
                    cmsg[cmsg.find("Command") + 8 :]
                    .lstrip()
                    .rstrip()
                    .replace("\n", " ")
                )
                if len(commit_message_first_line) > 800:
                    cmsg = "UNKNOWN"
                cmds.append(
                    {
                        "date": formatted_date,
                        "committer": commit.committer.name,
                        "commit_id": commit.hexsha,
                        "cmd": commit_message_first_line,
                    }
                )
            except KeyError:
                continue
        for cmd in cmds:
            print(
                f"{cmd['date']} ({cmd['committer']}, {cmd['commit_id']}):    "
                f"{colors.ORANGE}{cmd['cmd']}{colors.END}"
            )


# @main.command(help_priority=28)
# @click.option(
#     "-v",
#     "--verbose",
#     is_flag=True,
#     default=False,
#     help="Verbose: printing more infos",
# )
# @click.option(
#     "-f",
#     "--force",
#     is_flag=True,
#     default=False,
#     help="Force mode",
# )
# @click.pass_context
# def web(
#     ctx: click.core.Context,
#     verbose: bool,
#     force: bool,
# ) -> None:
#     """CoLRev web interface."""

#     # pylint: disable=import-outside-toplevel
#     import colrev.ui_web.settings_editor

#     review_manager = colrev.review_manager.ReviewManager(
#         force_mode=force, verbose_mode=verbose
#     )
#     se_instance = colrev.ui_web.settings_editor.SettingsEditor(
#         review_manager=review_manager
#     )
#     se_instance.open_settings_editor()


@main.command(hidden=True, help_priority=29)
@click.option(
    "--disable_auto",
    is_flag=True,
    default=False,
    help="Disable automated upgrades",
)
@click.option(
    "-v",
    "--verbose",
    is_flag=True,
    default=False,
    help="Verbose: printing more infos",
)
@click.option(
    "-f",
    "--force",
    is_flag=True,
    default=False,
    help="Force mode",
)
@click.pass_context
def upgrade(
    ctx: click.core.Context,
    disable_auto: bool,
    verbose: bool,
    force: bool,
) -> None:
    """Upgrade to the latest CoLRev project version."""

    if disable_auto:
        review_manager = colrev.review_manager.ReviewManager(
            force_mode=True, verbose_mode=verbose, skip_upgrade=True
        )

        review_manager.settings.project.auto_upgrade = False
        review_manager.save_settings()
        review_manager.create_commit(msg="Disable auto-upgrade")
        return
    review_manager = colrev.review_manager.ReviewManager(
        force_mode=True, verbose_mode=verbose
    )
    upgrade_operation = review_manager.get_upgrade()
    upgrade_operation.main()


@main.command(hidden=True, help_priority=30)
@click.option(
    "-v",
    "--verbose",
    is_flag=True,
    default=False,
    help="Verbose: printing more infos",
)
@click.option(
    "-f",
    "--force",
    is_flag=True,
    default=False,
    help="Force mode",
)
@click.pass_context
def repare(
    ctx: click.core.Context,
    verbose: bool,
    force: bool,
) -> None:
    """Repare file formatting errors in the CoLRev project."""

    review_manager = colrev.review_manager.ReviewManager(
        force_mode=True, verbose_mode=verbose
    )
    repare_operation = review_manager.get_repare()
    repare_operation.main()


@main.command(help_priority=31)
@click.option(
    "--ids",
    help="Remove records and their origins from the repository (ID1,ID2,...).",
    required=False,
)
@click.option(
    "-v",
    "--verbose",
    is_flag=True,
    default=False,
    help="Verbose: printing more infos",
)
@click.option(
    "-f",
    "--force",
    is_flag=True,
    default=False,
    help="Force mode",
)
@click.pass_context
def remove(
    ctx: click.core.Context,
    ids: str,
    verbose: bool,
    force: bool,
) -> None:
    """Remove records, ... from CoLRev repositories"""

    review_manager = colrev.review_manager.ReviewManager(
        force_mode=force, verbose_mode=verbose
    )

    remove_operation = review_manager.get_remove_operation()

    if ids:
        remove_operation.remove_records(ids=ids)


@main.command(hidden=True, help_priority=32)
@click.option(
    "-v",
    "--verbose",
    is_flag=True,
    default=False,
    help="Verbose: printing more infos",
)
@click.option(
    "-f",
    "--force",
    is_flag=True,
    default=False,
    help="Force mode",
)
@click.pass_context
def docs(
    ctx: click.core.Context,
    verbose: bool,
    force: bool,
) -> None:
    """Show the CoLRev documentation."""

<<<<<<< HEAD
    webbrowser.open(
        str(Path(colrev.__file__).resolve()).replace(
            "colrev/__init__.py", "docs/build/html/index.html"
        )
    )
=======
    # pylint: disable=import-outside-toplevel
    import webbrowser

    webbrowser.open("https://colrev.readthedocs.io/en/latest/")
>>>>>>> 0bc043b2


@main.command(help_priority=33)
@click.option(
    "--branch",
    help="Branch to merge.",
    required=False,
)
@click.option(
    "-v",
    "--verbose",
    is_flag=True,
    default=False,
    help="Verbose: printing more infos",
)
@click.option(
    "-f",
    "--force",
    is_flag=True,
    default=False,
    help="Force mode",
)
@click.pass_context
def merge(
    ctx: click.core.Context,
    branch: str,
    verbose: bool,
    force: bool,
) -> None:
    """Merge git branches."""

    review_manager = colrev.review_manager.ReviewManager(
        force_mode=force, verbose_mode=verbose
    )

    if not branch:
        colrev.operation.CheckOperation(review_manager=review_manager)
        git_repo = review_manager.dataset.get_repo()
        print(f"possible branches: {','.join([b.name for b in git_repo.heads])}")
        return

    merge_operation = review_manager.get_merge_operation()
    merge_operation.main(branch=branch)


@main.command(help_priority=34)
@click.argument("selection")
@click.option(
    "-v",
    "--verbose",
    is_flag=True,
    default=False,
    help="Verbose: printing more infos",
)
@click.option(
    "-f",
    "--force",
    is_flag=True,
    default=False,
    help="Force mode",
)
@click.pass_context
def undo(
    ctx: click.core.Context,
    selection: str,
    verbose: bool,
    force: bool,
) -> None:
    """Undo operations."""

    review_manager = colrev.review_manager.ReviewManager(
        force_mode=force, verbose_mode=verbose
    )

    if selection == "commit":
        colrev.operation.CheckOperation(review_manager=review_manager)
        git_repo = review_manager.dataset.get_repo()
        git_repo.git.reset("--hard", "HEAD~1")


@main.command(help_priority=35)
@click.pass_context
def version(
    ctx: click.core.Context,
) -> None:
    """Show colrev version."""

    # pylint: disable=import-outside-toplevel
    from importlib.metadata import version

    print(f'colrev version {version("colrev")}')


@main.command(hidden=True)
@click.option(
    "-i", "--case-insensitive/--no-case-insensitive", help="Case insensitive completion"
)
@click.argument(
    "shell",
    required=False,
    type=click_completion.DocumentedChoice(click_completion.core.shells),
)
def show_click(shell, case_insensitive) -> None:  # type: ignore
    """Show the click-completion-command completion code"""
    extra_env = (
        {"_CLICK_COMPLETION_COMMAND_CASE_INSENSITIVE_COMPLETE": "ON"}
        if case_insensitive
        else {}
    )
    click.echo(click_completion.core.get_code(shell, extra_env=extra_env))


@main.command(hidden=True)
@click.option(
    "--append/--overwrite", help="Append the completion code to the file", default=None
)
@click.option(
    "-i", "--case-insensitive/--no-case-insensitive", help="Case insensitive completion"
)
@click.argument(
    "shell",
    required=False,
    type=click_completion.DocumentedChoice(click_completion.core.shells),
)
@click.argument("path", required=False)
def install_click(append, case_insensitive, shell, path) -> None:  # type: ignore
    """Install the click-completion-command completion"""
    extra_env = (
        {"_CLICK_COMPLETION_COMMAND_CASE_INSENSITIVE_COMPLETE": "ON"}
        if case_insensitive
        else {}
    )
    shell, path = click_completion.core.install(
        shell=shell, path=path, append=append, extra_env=extra_env
    )
    click.echo(f"{shell} completion installed in {path}")<|MERGE_RESOLUTION|>--- conflicted
+++ resolved
@@ -2688,18 +2688,7 @@
 ) -> None:
     """Show the CoLRev documentation."""
 
-<<<<<<< HEAD
-    webbrowser.open(
-        str(Path(colrev.__file__).resolve()).replace(
-            "colrev/__init__.py", "docs/build/html/index.html"
-        )
-    )
-=======
-    # pylint: disable=import-outside-toplevel
-    import webbrowser
-
     webbrowser.open("https://colrev.readthedocs.io/en/latest/")
->>>>>>> 0bc043b2
 
 
 @main.command(help_priority=33)
