--- conflicted
+++ resolved
@@ -1014,16 +1014,10 @@
 ) -> None:
     """Pre-screen exclusion based on metadata (titles and abstracts)"""
 
-<<<<<<< HEAD
-    # pylint: disable=too-many-locals
+    import colrev.ui_cli.add_packages
+
     review_manager = get_review_manager(
         ctx, {"verbose_mode": verbose, "force_mode": force, "exact_call": EXACT_CALL}
-=======
-    import colrev.ui_cli.add_packages
-
-    review_manager = colrev.review_manager.ReviewManager(
-        force_mode=force, verbose_mode=verbose, exact_call=EXACT_CALL
->>>>>>> b6000341
     )
     prescreen_operation = review_manager.get_prescreen_operation()
 
@@ -2122,21 +2116,13 @@
 ) -> None:
     """Manage the environment"""
 
-<<<<<<< HEAD
-    # pylint: disable=too-many-return-statements
-    # pylint: disable=too-many-branches
-    # pylint: disable=too-many-locals
-
     review_manager = get_review_manager(
         ctx,
         {
             "verbose_mode": verbose,
-            "force_mode": force,
+            "force_mode": True,
         },
-=======
-    review_manager = colrev.review_manager.ReviewManager(
-        force_mode=True, verbose_mode=verbose
->>>>>>> b6000341
+
     )
 
     if install:
