#! /usr/bin/env python
"""Functionality for individual records."""
from __future__ import annotations

import difflib
import io
import logging
import pprint
import re
import textwrap
import typing
from copy import deepcopy
from enum import Enum
from pathlib import Path
from typing import Optional
from typing import TYPE_CHECKING

import dictdiffer
import pandas as pd
import pdfminer
from nameparser import HumanName
from pdfminer.converter import TextConverter
from pdfminer.pdfdocument import PDFDocument
from pdfminer.pdfdocument import PDFTextExtractionNotAllowed
from pdfminer.pdfinterp import PDFPageInterpreter
from pdfminer.pdfinterp import PDFResourceManager
from pdfminer.pdfinterp import resolve1
from pdfminer.pdfpage import PDFPage
from pdfminer.pdfparser import PDFParser
from pdfminer.pdfparser import PDFSyntaxError
from PyPDF2 import PdfFileReader
from PyPDF2 import PdfFileWriter
from thefuzz import fuzz

import colrev.env.utils
import colrev.exceptions as colrev_exceptions
import colrev.ops.built_in.prep.utils as prep_utils
import colrev.qm.colrev_id
import colrev.qm.colrev_pdf_id
import colrev.ui_cli.cli_colors as colors

if TYPE_CHECKING:
    import colrev.review_manager
    import colrev.qm.quality_model

# pylint: disable=too-many-lines
# pylint: disable=too-many-public-methods


class Record:
    """The Record class provides a range of basic convenience functions"""

    identifying_field_keys = [
        "title",
        "author",
        "year",
        "journal",
        "booktitle",
        "chapter",
        "publisher",
        "volume",
        "number",
        "pages",
<<<<<<< HEAD
        "journal_ranking",
=======
        "editor",
>>>>>>> 9338defa
    ]
    """Keys of identifying fields considered for masterdata provenance"""

    provenance_keys = [
        "colrev_masterdata_provenance",
        "colrev_origin",
        "colrev_status",
        "colrev_data_provenance",
        "colrev_pdf_id",
        "MOVED_DUPE_ID",
    ]

    preferred_sources = ["https://api.crossref.org/works/", "citeas.org"]

    # Fields that are stored as lists (items separated by newlines)
    list_fields_keys = [
        "colrev_origin",
        # "colrev_pdf_id",
        # "screening_criteria",
    ]
    dict_fields_keys = [
        "colrev_masterdata_provenance",
        "colrev_data_provenance",
    ]

    time_variant_fields = ["cited_by"]

    pp = pprint.PrettyPrinter(indent=4, width=140, compact=False)

    def __init__(self, *, data: dict) -> None:
        self.data = data
        """Dictionary containing the record data"""
        # Note : avoid parsing upon Record instantiation as much as possible
        # to maintain high performance and ensure pickle-abiligy (in multiprocessing)

    def __repr__(self) -> str:  # pragma: no cover
        return self.pp.pformat(self.data)

    def __str__(self) -> str:
        identifying_keys_order = ["ID", "ENTRYTYPE"] + [
            k for k in self.identifying_field_keys if k in self.data
        ]
        complementary_keys_order = [
            k for k, v in self.data.items() if k not in identifying_keys_order
        ]

        ik_sorted = {k: v for k, v in self.data.items() if k in identifying_keys_order}
        ck_sorted = {
            k: v for k, v in self.data.items() if k in complementary_keys_order
        }
        ret_str = (
            self.pp.pformat(ik_sorted)[:-1] + "\n" + self.pp.pformat(ck_sorted)[1:]
        )

        return ret_str

    def __eq__(self, other: object) -> bool:
        return self.__dict__ == other.__dict__

    def copy(self) -> Record:
        """Copy the record object"""
        return Record(data=deepcopy(self.data))

    def copy_prep_rec(self) -> PrepRecord:
        """Copy the record object (as a PrepRecord)"""
        return PrepRecord(data=deepcopy(self.data))

    def update_by_record(self, *, update_record: Record) -> None:
        """Update all data of a record object based on another record"""
        self.data = update_record.copy_prep_rec().get_data()

    def get_diff(
        self, *, other_record: Record, identifying_fields_only: bool = True
    ) -> list:
        """Get diff between record objects"""

        # pylint: disable=too-many-branches

        diff = []
        if identifying_fields_only:
            for selected_tuple in list(
                dictdiffer.diff(self.get_data(), other_record.get_data())
            ):
                if selected_tuple[0] == "change":
                    if selected_tuple[1] in self.identifying_field_keys:
                        diff.append(selected_tuple)
                if selected_tuple[0] == "add":
                    addition_list: typing.Tuple = ("add", "", [])
                    for addition_item in selected_tuple[2]:
                        if addition_item[0] in self.identifying_field_keys:
                            addition_list[2].append(addition_item)
                    if addition_list[2]:
                        diff.append(addition_list)
                if selected_tuple[0] == "remove":
                    removal_list: typing.Tuple = ("remove", "", [])
                    for removal_item in selected_tuple[2]:
                        if removal_item[0] in self.identifying_field_keys:
                            removal_list[2].append(removal_item)
                    if removal_list[2]:
                        diff.append(removal_list)
        else:
            diff = list(dictdiffer.diff(self.get_data(), other_record.get_data()))

        return diff

    def format_bib_style(self) -> str:
        """Simple formatter for bibliography-style output"""
        bib_formatted = (
            self.data.get("author", "")
            + " ("
            + self.data.get("year", "")
            + ") "
            + self.data.get("title", "")
            + ". "
            + self.data.get("journal", "")
            + self.data.get("booktitle", "")
            + ", ("
            + self.data.get("volume", "")
            + ") "
            + self.data.get("number", "")
        )
        return bib_formatted

    def __save_field_dict(self, *, input_dict: dict, input_key: str) -> list:
        list_to_return = []
        assert input_key in ["colrev_masterdata_provenance", "colrev_data_provenance"]
        if input_key == "colrev_masterdata_provenance":
            for key, value in input_dict.items():
                if isinstance(value, dict):
                    formated_node = ",".join(
                        sorted(e for e in value["note"].split(",") if "" != e)
                    )
                    list_to_return.append(f"{key}:{value['source']};{formated_node};")

        elif input_key == "colrev_data_provenance":
            for key, value in input_dict.items():
                if isinstance(value, dict):
                    list_to_return.append(f"{key}:{value['source']};{value['note']};")

        return list_to_return

    def get_data(self, *, stringify: bool = False) -> dict:
        """Get the record data (optionally: in stringified version, i.e., without lists/dicts)"""

        def __get_stringified_record() -> dict:
            data_copy = deepcopy(self.data)

            def list_to_str(*, val: list) -> str:
                return ("\n" + " " * 36).join([f.rstrip() for f in val])

            for key in self.list_fields_keys:
                if key in data_copy:
                    if key in ["colrev_origin"]:
                        data_copy[key] = sorted(list(set(data_copy[key])))
                    for ind, val in enumerate(data_copy[key]):
                        if len(val) > 0:
                            if val[-1] != ";":
                                data_copy[key][ind] = val + ";"
                    data_copy[key] = list_to_str(val=data_copy[key])

            for key in self.dict_fields_keys:
                if key in data_copy:
                    if isinstance(data_copy[key], dict):
                        data_copy[key] = self.__save_field_dict(
                            input_dict=data_copy[key], input_key=key
                        )
                    if isinstance(data_copy[key], list):
                        data_copy[key] = list_to_str(val=data_copy[key])

            return data_copy

        if not isinstance(self.data.get("colrev_origin", []), list):
            self.data["colrev_origin"] = (
                self.data["colrev_origin"].rstrip(";").split(";")
            )
        assert isinstance(self.data.get("colrev_origin", []), list)

        if stringify:
            return __get_stringified_record()

        return self.data

    def masterdata_is_curated(self) -> bool:
        """Check whether the record masterdata is curated"""
        return "CURATED" in self.data.get("colrev_masterdata_provenance", {})

    def set_status(self, *, target_state: RecordState, force: bool = False) -> None:
        """Set the record status"""
        if RecordState.md_prepared == target_state and not force:
            if self.has_quality_defects():
                target_state = RecordState.md_needs_manual_preparation
        # pylint: disable=direct-status-assign
        self.data["colrev_status"] = target_state

    def shares_origins(self, *, other_record: Record) -> bool:
        """Check at least one origin is shared with the other record"""
        return any(
            x in other_record.data.get("colrev_origin", [])
            for x in self.data.get("colrev_origin", [])
        )

    def get_value(self, *, key: str, default: Optional[str] = None) -> str:
        """Get a record value (based on the key parameter)"""
        if default is not None:
            try:
                ret = self.data[key]
                return ret
            except KeyError:
                return default
        else:
            return self.data[key]

    def get_colrev_id(self) -> list:
        """Get the colrev_id of a record"""
        # Note : do not automatically create colrev_ids
        # or at least keep in mind that this will not be possible for some records
        colrev_id = []
        if "colrev_id" in self.data:
            if isinstance(self.data["colrev_id"], str):
                colrev_id = [cid.lstrip() for cid in self.data["colrev_id"].split(";")]
            elif isinstance(self.data["colrev_id"], list):
                colrev_id = self.data["colrev_id"]
        return [c for c in colrev_id if len(c) > 20]

    def has_overlapping_colrev_id(self, *, record: Record) -> bool:
        """Check if a record has an overlapping colrev_id with the other record"""
        own_colrev_ids = self.get_colrev_id()
        other_colrev_ids = record.get_colrev_id()
        if len(own_colrev_ids) > 0 and len(other_colrev_ids) > 0:
            if any(cid in own_colrev_ids for cid in other_colrev_ids):
                return True
        return False

    def update_field(
        self,
        *,
        key: str,
        value: str,
        source: str,
        note: str = "",
        keep_source_if_equal: bool = True,
        append_edit: bool = True,
    ) -> None:
        """Update a record field (including provenance information)"""
        if keep_source_if_equal:
            if key in self.data:
                if self.data[key] == value:
                    return

        if key in self.identifying_field_keys:
            if not self.masterdata_is_curated():
                if append_edit and key in self.data:
                    if key in self.data.get("colrev_masterdata_provenance", {}):
                        source = (
                            self.data["colrev_masterdata_provenance"][key]["source"]
                            + "|"
                            + source
                        )
                    else:
                        source = "original|" + source
                self.add_masterdata_provenance(key=key, source=source, note=note)
        else:
            if append_edit and key in self.data:
                if key in self.data.get("colrev_data_provenance", {}):
                    source = (
                        self.data["colrev_data_provenance"][key]["source"]
                        + "|"
                        + source
                    )
                else:
                    source = "original|" + source
            self.add_data_provenance(key=key, source=source, note=note)
        self.data[key] = value

    def rename_field(self, *, key: str, new_key: str) -> None:
        """Rename a field"""
        if key not in self.data:
            return
        value = self.data[key]
        self.data[new_key] = value

        if key in self.identifying_field_keys:
            if "colrev_masterdata_provenance" not in self.data:
                self.data["colrev_masterdata_provenance"] = {}
            if key in self.data["colrev_masterdata_provenance"]:
                value_provenance = self.data["colrev_masterdata_provenance"][key]
                if "source" in value_provenance:
                    value_provenance["source"] += f"|rename-from:{key}"
            else:
                value_provenance = {
                    "source": f"|rename-from:{key}",
                    "note": "",
                }
            self.data["colrev_masterdata_provenance"][new_key] = value_provenance
        else:
            if "colrev_data_provenance" not in self.data:
                self.data["colrev_data_provenance"] = {}
            if key in self.data["colrev_data_provenance"]:
                value_provenance = self.data["colrev_data_provenance"][key]
                if "source" in value_provenance:
                    value_provenance["source"] += f"|rename-from:{key}"
            else:
                value_provenance = {"source": f"|rename-from:{key}", "note": ""}
            self.data["colrev_data_provenance"][new_key] = value_provenance

        self.remove_field(key=key)

    def change_entrytype(
        self,
        *,
        new_entrytype: str,
        qm: colrev.qm.quality_model.QualityModel,
    ) -> None:
        """Change the ENTRYTYPE"""
        for value in self.data.get("colrev_masterdata_provenance", {}).values():
            if "inconsistent-with-entrytype" in value["note"]:
                value["note"] = ""
            if "missing" in value["note"]:
                value["note"] = ""
        missing_fields = [k for k, v in self.data.items() if v == "UNKNOWN"]
        for missing_field in missing_fields:
            self.remove_field(key=missing_field)

        self.data["ENTRYTYPE"] = new_entrytype
        if new_entrytype in ["inproceedings", "proceedings"]:
            if self.data.get("volume", "") == "UNKNOWN":
                self.remove_field(key="volume")
            if self.data.get("number", "") == "UNKNOWN":
                self.remove_field(key="number")
            if "journal" in self.data and "booktitle" not in self.data:
                self.rename_field(key="journal", new_key="booktitle")
        elif new_entrytype == "article":
            if "booktitle" in self.data:
                self.rename_field(key="booktitle", new_key="journal")
        elif new_entrytype in [
            "inbook",
            "book",
            "incollection",
            "phdthesis",
            "thesis",
            "masterthesis",
            "bachelorthesis",
            "techreport",
            "unpublished",
            "misc",
            "software",
            "online",
        ]:
            pass
        else:
            raise colrev_exceptions.MissingRecordQualityRuleSpecification(
                f"No ENTRYTYPE specification ({new_entrytype})"
            )

        self.update_masterdata_provenance(qm=qm)

    def remove_field(
        self, *, key: str, not_missing_note: bool = False, source: str = ""
    ) -> None:
        """Remove a field"""

        if key in self.data:
            del self.data[key]

        if "colrev_masterdata_provenance" not in self.data:
            self.data["colrev_masterdata_provenance"] = {}

        if not_missing_note and key in self.identifying_field_keys:
            # Example: journal without number
            # we should keep that information that a particular masterdata
            # field is not required
            if key not in self.data["colrev_masterdata_provenance"]:
                self.data["colrev_masterdata_provenance"][key] = {}
            self.data["colrev_masterdata_provenance"][key]["note"] = "not-missing"
            if source != "":
                self.data["colrev_masterdata_provenance"][key]["source"] = source
        else:
            if key in self.identifying_field_keys:
                if key in self.data.get("colrev_masterdata_provenance", {}):
                    del self.data["colrev_masterdata_provenance"][key]
            else:
                if key in self.data.get("colrev_data_provenance", {}):
                    del self.data["colrev_data_provenance"][key]

    def set_masterdata_complete(
        self, *, source: str, masterdata_repository: bool, replace_source: bool = True
    ) -> None:
        """Set the masterdata to complete"""
        # pylint: disable=too-many-branches
        if self.masterdata_is_curated() or masterdata_repository:
            return

        if "colrev_masterdata_provenance" not in self.data:
            self.data["colrev_masterdata_provenance"] = {}
        md_p_dict = self.data["colrev_masterdata_provenance"]

        for identifying_field_key in self.identifying_field_keys:
            if identifying_field_key in ["author", "title", "year"]:
                continue
            if self.data.get(identifying_field_key, "NA") == "UNKNOWN":
                del self.data[identifying_field_key]
            if identifying_field_key in md_p_dict:
                note = md_p_dict[identifying_field_key]["note"]
                if "missing" in note and "not-missing" not in note:
                    md_p_dict[identifying_field_key]["note"] = note.replace(
                        "missing", ""
                    )

        if self.data["ENTRYTYPE"] == "article":
            if "volume" not in self.data:
                if "volume" in self.data["colrev_masterdata_provenance"]:
                    self.data["colrev_masterdata_provenance"]["volume"][
                        "note"
                    ] = "not-missing"
                    if replace_source:
                        self.data["colrev_masterdata_provenance"]["volume"][
                            "source"
                        ] = source
                else:
                    self.data["colrev_masterdata_provenance"]["volume"] = {
                        "source": source,
                        "note": "not-missing",
                    }

            if "number" not in self.data:
                if "number" in self.data["colrev_masterdata_provenance"]:
                    self.data["colrev_masterdata_provenance"]["number"][
                        "note"
                    ] = "not-missing"
                    if replace_source:
                        self.data["colrev_masterdata_provenance"]["number"][
                            "source"
                        ] = source
                else:
                    self.data["colrev_masterdata_provenance"]["number"] = {
                        "source": source,
                        "note": "not-missing",
                    }

    def set_masterdata_consistent(self) -> None:
        """Set the masterdata to consistent"""
        if "colrev_masterdata_provenance" not in self.data:
            self.data["colrev_masterdata_provenance"] = {}
        md_p_dict = self.data["colrev_masterdata_provenance"]

        for identifying_field_key in self.identifying_field_keys:
            if identifying_field_key in md_p_dict:
                note = md_p_dict[identifying_field_key]["note"]
                if "inconsistent-with-entrytype" in note:
                    md_p_dict[identifying_field_key]["note"] = note.replace(
                        "inconsistent-with-entrytype", ""
                    )

    def reset_pdf_provenance_notes(self) -> None:
        """Reset the PDF (file) provenance notes"""
        if "colrev_data_provenance" not in self.data:
            self.add_data_provenance_note(key="file", note="")
        else:
            if "file" in self.data["colrev_data_provenance"]:
                self.data["colrev_data_provenance"]["file"]["note"] = ""
            else:
                self.data["colrev_data_provenance"]["file"] = {
                    "source": "NA",
                    "note": "",
                }

    def __merge_origins(self, *, merging_record: Record) -> None:
        """Merge the origins with those of the merging_record"""

        if "colrev_origin" in merging_record.data:
            origins = self.data["colrev_origin"] + merging_record.data["colrev_origin"]
            self.data["colrev_origin"] = sorted(list(set(origins)))

    def __merge_status(self, *, merging_record: Record) -> None:
        """Merge the status with the merging_record"""

        if "colrev_status" in merging_record.data:
            # Set both status to the latter in the state model
            if self.data["colrev_status"] < merging_record.data["colrev_status"]:
                self.set_status(target_state=merging_record.data["colrev_status"])
            else:
                merging_record.set_status(target_state=self.data["colrev_status"])

    def __get_merging_val(self, *, merging_record: Record, key: str) -> str:
        val = merging_record.data.get(key, "")

        if val == "":
            return ""
        if not val:
            return ""

        # do not override provenance, ID, ... fields
        if key in [
            "ID",
            "colrev_masterdata_provenance",
            "colrev_data_provenance",
            "colrev_id",
            "colrev_status",
            "colrev_origin",
            "MOVED_DUPE_ID",
        ]:
            return ""

        return val

    def __prevent_invalid_merges(self, *, merging_record: Record) -> None:
        """Prevents invalid merges like ... part 1 / ... part 2"""

        lower_title_a = self.data.get("title", "").lower()
        lower_title_b = merging_record.data.get("title", "").lower()

        part_match_a = re.findall(r"part [A-Za-z0-9]+$", lower_title_a)
        part_match_b = re.findall(r"part [A-Za-z0-9]+$", lower_title_b)

        if part_match_a != part_match_b:
            raise colrev_exceptions.InvalidMerge(record_a=self, record_b=merging_record)

        terms_required_to_match = [
            "erratum",
            "correction",
            "corrigendum",
            "comment",
            "commentary",
            "response",
        ]
        terms_in_a = [t for t in terms_required_to_match if t in lower_title_a]
        terms_in_b = [t for t in terms_required_to_match if t in lower_title_b]

        if terms_in_a != terms_in_b:
            raise colrev_exceptions.InvalidMerge(record_a=self, record_b=merging_record)

    def merge(
        self,
        *,
        merging_record: Record,
        default_source: str,
        preferred_masterdata_source_prefixes: Optional[list] = None,
    ) -> None:
        """General-purpose record merging
        for preparation, curated/non-curated records and records with origins


        Apply heuristics to create a fusion of the best fields based on
        quality heuristics"""

        # pylint: disable=too-many-branches

        merging_record_preferred = False
        if preferred_masterdata_source_prefixes:
            if any(
                any(ps in origin for ps in preferred_masterdata_source_prefixes)
                for origin in merging_record.data["colrev_origin"]
            ):
                merging_record_preferred = True

        self.__prevent_invalid_merges(merging_record=merging_record)
        self.__merge_origins(merging_record=merging_record)
        self.__merge_status(merging_record=merging_record)

        if not self.masterdata_is_curated() and merging_record.masterdata_is_curated():
            self.data["colrev_masterdata_provenance"] = merging_record.data[
                "colrev_masterdata_provenance"
            ]
            # Note : remove all masterdata fields
            # because the curated record may have fewer masterdata fields
            # and we iterate over the curated record (merging_record) in the next step
            for k in list(self.data.keys()):
                if k in Record.identifying_field_keys and k != "pages":
                    del self.data[k]

        for key in list(merging_record.data.keys()):
            val = self.__get_merging_val(merging_record=merging_record, key=key)
            if val == "":
                continue

            field_provenance = merging_record.get_field_provenance(
                key=key, default_source=default_source
            )
            source = field_provenance["source"]
            note = field_provenance["note"]

            # Always update from curated merging_records
            if merging_record.masterdata_is_curated():
                self.data[key] = merging_record.data[key]
                if key not in Record.identifying_field_keys + ["ENTRYTYPE"]:
                    self.add_data_provenance(key=key, source=source, note=note)

            # Do not change if MERGING_RECORD is not curated
            elif (
                self.masterdata_is_curated()
                and not merging_record.masterdata_is_curated()
            ):
                continue

            # Part 1: identifying fields
            if key in Record.identifying_field_keys:
                if preferred_masterdata_source_prefixes:
                    if merging_record_preferred:
                        self.update_field(
                            key=key, value=str(val), source=source, append_edit=False
                        )

                # Fuse best fields if none is curated
                else:
                    self.__fuse_best_field(
                        merging_record=merging_record,
                        key=key,
                        val=str(val),
                        source=source,
                        note=note,
                    )

            # Part 2: other fields
            else:
                # keep existing values per default
                if key in self.data:
                    continue
                self.update_field(
                    key=key,
                    value=str(val),
                    source=source,
                    note=note,
                    keep_source_if_equal=True,
                    append_edit=False,
                )

    @classmethod
    def __select_best_author(
        cls, *, record: Record, merging_record: Record, preferred_sources: list
    ) -> str:
        # pylint: disable=too-many-return-statements
        if "colrev_masterdata_provenance" not in record.data:
            record.data["colrev_masterdata_provenance"] = {}
        record_a_prov = record.data["colrev_masterdata_provenance"]

        if "colrev_masterdata_provenance" not in merging_record.data:
            merging_record.data["colrev_masterdata_provenance"] = {}
        merging_record_a_prov = merging_record.data["colrev_masterdata_provenance"]

        if "author" in record_a_prov and "author" not in merging_record_a_prov:
            # Prefer non-defect version
            if "quality_defect" in record_a_prov["author"].get("note", ""):
                return merging_record.data["author"]
            # Prefer complete version
            if "incomplete" in record_a_prov["author"].get("note", ""):
                return merging_record.data["author"]
        elif "author" in record_a_prov and "author" in merging_record_a_prov:
            # Prefer non-defect version
            if "quality_defect" in record_a_prov["author"].get(
                "note", ""
            ) and "quality_defect" not in merging_record_a_prov["author"].get(
                "note", ""
            ):
                return merging_record.data["author"]

            # Prefer complete version
            if "incomplete" in record_a_prov["author"].get(
                "note", ""
            ) and "incomplete" not in merging_record_a_prov["author"].get("note", ""):
                return merging_record.data["author"]

        if len(record.data["author"]) > 0 and len(merging_record.data["author"]) > 0:
            default_mostly_upper = (
                colrev.env.utils.percent_upper_chars(record.data["author"]) > 0.8
            )
            candidate_mostly_upper = (
                colrev.env.utils.percent_upper_chars(merging_record.data["author"])
                > 0.8
            )

            # Prefer title case (not all-caps)
            if default_mostly_upper and not candidate_mostly_upper:
                return merging_record.data["author"]

        # Prefer sources
        if "author" in merging_record_a_prov:
            if any(
                x in merging_record_a_prov["author"]["source"]
                for x in preferred_sources
            ):
                return merging_record.data["author"]
        return record.data["author"]

    @classmethod
    def __select_best_pages(
        cls,
        *,
        record: Record,
        merging_record: Record,
        preferred_sources: list,  # pylint: disable=unused-argument
    ) -> str:
        best_pages = record.data["pages"]
        if "--" in merging_record.data["pages"] and "--" not in record.data["pages"]:
            best_pages = merging_record.data["pages"]
        return best_pages

    @classmethod
    def __select_best_title(
        cls,
        *,
        record: Record,
        merging_record: Record,
        preferred_sources: list,  # pylint: disable=unused-argument
    ) -> str:
        default = record.data["title"]
        candidate = merging_record.data["title"]
        best_title = record.data["title"]

        # Note : avoid switching titles
        if default.replace(" - ", ": ") == candidate.replace(" - ", ": "):
            return default

        default_upper = colrev.env.utils.percent_upper_chars(default)
        candidate_upper = colrev.env.utils.percent_upper_chars(candidate)

        if candidate[-1] not in ["*", "1", "2"]:
            # Relatively simple rule...
            # catches cases when default is all upper or title case
            if default_upper > candidate_upper:
                best_title = candidate
        return best_title

    @classmethod
    def __select_best_journal(
        cls,
        *,
        record: Record,
        merging_record: Record,
        preferred_sources: list,  # pylint: disable=unused-argument
    ) -> str:
        return cls.__select_best_container_title(
            default=record.data["journal"], candidate=merging_record.data["journal"]
        )

    @classmethod
    def __select_best_booktitle(
        cls,
        *,
        record: Record,
        merging_record: Record,
        preferred_sources: list,  # pylint: disable=unused-argument
    ) -> str:
        return cls.__select_best_container_title(
            default=record.data["booktitle"], candidate=merging_record.data["booktitle"]
        )

    @classmethod
    def __select_best_container_title(cls, *, default: str, candidate: str) -> str:
        best_journal = default

        default_upper = colrev.env.utils.percent_upper_chars(default)
        candidate_upper = colrev.env.utils.percent_upper_chars(candidate)

        # Simple heuristic to avoid abbreviations
        if "." in default and "." not in candidate:
            best_journal = candidate
        # Relatively simple rule...
        # catches cases when default is all upper or title case
        if default_upper > candidate_upper:
            best_journal = candidate
        return best_journal

    def __fuse_best_field(
        self,
        *,
        merging_record: Record,
        key: str,
        val: str,
        source: str,
        note: str,  # pylint: disable=unused-argument
    ) -> None:
        # Note : the assumption is that we need masterdata_provenance notes
        # only for authors

        custom_field_selectors = {
            "author": self.__select_best_author,
            "pages": self.__select_best_pages,
            "title": self.__select_best_title,
            "journal": self.__select_best_journal,
            "booktitle": self.__select_best_booktitle,
        }

        if key in custom_field_selectors:
            if key in self.data:
                best_value = custom_field_selectors[key](
                    record=self,
                    merging_record=merging_record,
                    preferred_sources=self.preferred_sources,
                )
                if self.data[key] != best_value:
                    self.update_field(
                        key=key, value=best_value, source=source, append_edit=False
                    )
            else:
                self.update_field(key=key, value=val, source=source, append_edit=False)

        elif key == "file":
            if key in self.data:
                self.data[key] = self.data[key] + ";" + merging_record.data.get(key, "")
            else:
                self.data[key] = merging_record.data[key]
        elif key in ["url", "link"]:
            if (
                key in self.data
                and self.data[key].rstrip("/") != merging_record.data[key].rstrip("/")
                and "https" not in self.data[key]
            ):
                self.update_field(key=key, value=val, source=source, append_edit=False)

        elif "UNKNOWN" == self.data.get(
            key, ""
        ) and "UNKNOWN" != merging_record.data.get(key, ""):
            self.data[key] = merging_record.data[key]
            if key in self.identifying_field_keys:
                self.add_masterdata_provenance(key=key, source=source)
            else:
                self.add_data_provenance(key=key, source=source)

        # elif merging_record.data.get(key, "UNKNOWN") == "UNKNOWN":
        #     pass
        # Note : the following is deactivated to avoid frequent changes in merged records
        # else:
        #     try:
        #         if key in self.identifying_field_keys:
        #             source = merging_record.data["colrev_masterdata_provenance"][key][
        #                 "source"
        #             ]
        #         else:
        #             source = merging_record.data["colrev_data_provenance"][key][
        #                 "source"
        #             ]
        #     except KeyError:
        #         pass
        # if val != str(merging_record.data[key]):
        #     self.update_field(
        #         key=key,
        #         value=str(merging_record.data[key]),
        #         source=source,
        #         note=note,
        #     )
        # self.update_field(key=key, value=val, source=source, note=note)

    @classmethod
    def get_record_change_score(cls, *, record_a: Record, record_b: Record) -> float:
        """Determine how much records changed

        This method is less sensitive than get_record_similarity, especially when
        fields are missing. For example, if the journal field is missing in both
        records, get_similarity will return a value > 1.0. The get_record_changes
        will return 0.0 (if all other fields are equal)."""

        # At some point, this may become more sensitive to major changes
        str_a = (
            f"{record_a.data.get('author', '')} ({record_a.data.get('year', '')}) "
            + f"{record_a.data.get('title', '')}. "
            + f"{record_a.data.get('journal', '')}{record_a.data.get('booktitle', '')}, "
            + f"{record_a.data.get('volume', '')} ({record_a.data.get('number', '')})"
        )
        str_b = (
            f"{record_b.data.get('author', '')} ({record_b.data.get('year', '')}) "
            + f"{record_b.data.get('title', '')}. "
            + f"{record_b.data.get('journal', '')}{record_b.data.get('booktitle', '')}, "
            + f"{record_b.data.get('volume', '')} ({record_b.data.get('number', '')})"
        )
        return 1 - fuzz.ratio(str_a.lower(), str_b.lower()) / 100

    @classmethod
    def get_record_similarity(cls, *, record_a: Record, record_b: Record) -> float:
        """Determine the similarity between two records (their masterdata)"""
        record_a_dict = record_a.copy().get_data()
        record_b_dict = record_b.copy().get_data()

        mandatory_fields = [
            "title",
            "author",
            "year",
            "journal",
            "volume",
            "number",
            "pages",
            "booktitle",
        ]

        for mandatory_field in mandatory_fields:
            if record_a_dict.get(mandatory_field, "UNKNOWN") == "UNKNOWN":
                record_a_dict[mandatory_field] = ""
            if record_b_dict.get(mandatory_field, "UNKNOWN") == "UNKNOWN":
                record_b_dict[mandatory_field] = ""

        if "container_title" not in record_a_dict:
            record_a_dict["container_title"] = (
                record_a_dict.get("journal", "")
                + record_a_dict.get("booktitle", "")
                + record_a_dict.get("series", "")
            )

        if "container_title" not in record_b_dict:
            record_b_dict["container_title"] = (
                record_b_dict.get("journal", "")
                + record_b_dict.get("booktitle", "")
                + record_b_dict.get("series", "")
            )

        df_a = pd.DataFrame.from_dict([record_a_dict])  # type: ignore
        df_b = pd.DataFrame.from_dict([record_b_dict])  # type: ignore

        return Record.get_similarity(df_a=df_a.iloc[0], df_b=df_b.iloc[0])

    @classmethod
    def get_similarity(cls, *, df_a: dict, df_b: dict) -> float:
        """Determine the similarity between two records"""

        details = Record.get_similarity_detailed(record_a=df_a, record_b=df_b)
        return details["score"]

    @classmethod
    def get_similarity_detailed(cls, *, record_a: dict, record_b: dict) -> dict:
        """Determine the detailed similarities between records"""
        try:
            author_similarity = fuzz.ratio(record_a["author"], record_b["author"]) / 100

            title_similarity = (
                fuzz.ratio(
                    record_a["title"].lower().replace(":", "").replace("-", ""),
                    record_b["title"].lower().replace(":", "").replace("-", ""),
                )
                / 100
            )

            # partial ratio (catching 2010-10 or 2001-2002)
            year_similarity = (
                fuzz.ratio(str(record_a["year"]), str(record_b["year"])) / 100
            )

            outlet_similarity = 0.0
            if record_b["container_title"] and record_a["container_title"]:
                outlet_similarity = (
                    fuzz.ratio(record_a["container_title"], record_b["container_title"])
                    / 100
                )

            if str(record_a["journal"]) != "nan":
                # Note: for journals papers, we expect more details
                volume_similarity = (
                    1 if (record_a["volume"] == record_b["volume"]) else 0
                )

                number_similarity = (
                    1 if (record_a["number"] == record_b["number"]) else 0
                )

                # page similarity is not considered at the moment.
                #
                # sometimes, only the first page is provided.
                # if str(record_a["pages"]) == "nan" or str(record_b["pages"]) == "nan":
                #     pages_similarity = 1
                # else:
                #     if record_a["pages"] == record_b["pages"]:
                #         pages_similarity = 1
                #     else:
                #         if record_a["pages"].split("-")[0] == record_b["pages"].split("-")[0]:
                #             pages_similarity = 1
                #         else:
                #            pages_similarity = 0

                # Put more weight on other fields if the title is very common
                # ie., non-distinctive
                # The list is based on a large export of distinct papers, tabulated
                # according to titles and sorted by frequency
                if [record_a["title"], record_b["title"]] in [
                    ["editorial", "editorial"],
                    ["editorial introduction", "editorial introduction"],
                    ["editorial notes", "editorial notes"],
                    ["editor's comments", "editor's comments"],
                    ["book reviews", "book reviews"],
                    ["editorial note", "editorial note"],
                    ["reviewer ackowledgment", "reviewer ackowledgment"],
                ]:
                    weights = [0.175, 0, 0.175, 0.175, 0.275, 0.2]
                else:
                    weights = [0.2, 0.25, 0.13, 0.2, 0.12, 0.1]

                sim_names = [
                    "authors",
                    "title",
                    "year",
                    "outlet",
                    "volume",
                    "number",
                ]
                similarities = [
                    author_similarity,
                    title_similarity,
                    year_similarity,
                    outlet_similarity,
                    volume_similarity,
                    number_similarity,
                ]

            else:
                weights = [0.15, 0.75, 0.05, 0.05]
                sim_names = [
                    "author",
                    "title",
                    "year",
                    "outlet",
                ]
                similarities = [
                    author_similarity,
                    title_similarity,
                    year_similarity,
                    outlet_similarity,
                ]

            weighted_average = sum(
                similarities[g] * weights[g] for g in range(len(similarities))
            )

            details = (
                "["
                + ",".join([sim_names[g] for g in range(len(similarities))])
                + "]"
                + "*weights_vecor^T = "
                + "["
                + ",".join([str(similarities[g]) for g in range(len(similarities))])
                + "]*"
                + "["
                + ",".join([str(weights[g]) for g in range(len(similarities))])
                + "]^T"
            )
            similarity_score = round(weighted_average, 4)
        except AttributeError:
            similarity_score = 0
            details = ""
        return {"score": similarity_score, "details": details}

    def get_field_provenance(
        self, *, key: str, default_source: str = "ORIGINAL"
    ) -> dict:
        """Get the provenance for a selected field (key)"""
        default_note = ""
        note = default_note
        source = default_source
        if key in self.identifying_field_keys:
            if "colrev_masterdata_provenance" in self.data:
                if key in self.data.get("colrev_masterdata_provenance", {}):
                    if "source" in self.data["colrev_masterdata_provenance"][key]:
                        source = self.data["colrev_masterdata_provenance"][key][
                            "source"
                        ]
                    if "note" in self.data["colrev_masterdata_provenance"][key]:
                        note = self.data["colrev_masterdata_provenance"][key]["note"]
        else:
            if "colrev_data_provenance" in self.data:
                if key in self.data["colrev_data_provenance"]:
                    if "source" in self.data["colrev_data_provenance"][key]:
                        source = self.data["colrev_data_provenance"][key]["source"]
                    if "note" in self.data["colrev_data_provenance"][key]:
                        note = self.data["colrev_data_provenance"][key]["note"]

        return {"source": source, "note": note}

    def remove_masterdata_provenance_note(self, *, key: str, note: str) -> None:
        """Remove a masterdata provenance note"""
        if "colrev_masterdata_provenance" not in self.data:
            return
        if key not in self.data["colrev_masterdata_provenance"]:
            return
        notes = self.data["colrev_masterdata_provenance"][key]["note"].split(",")
        if note not in notes:
            return
        self.data["colrev_masterdata_provenance"][key]["note"] = ",".join(
            n for n in notes if n != note
        )

    def add_masterdata_provenance_note(self, *, key: str, note: str) -> None:
        """Add a masterdata provenance note (based on a key)"""
        if "colrev_masterdata_provenance" not in self.data:
            self.data["colrev_masterdata_provenance"] = {}
        if key in self.data.get("colrev_masterdata_provenance", {}):
            if (
                "" == self.data["colrev_masterdata_provenance"][key]["note"]
                or "" == note
            ):
                self.data["colrev_masterdata_provenance"][key]["note"] = note
            elif note not in self.data["colrev_masterdata_provenance"][key][
                "note"
            ].split(","):
                self.data["colrev_masterdata_provenance"][key]["note"] += f",{note}"
        else:
            self.data["colrev_masterdata_provenance"][key] = {
                "source": "ORIGINAL",
                "note": note,
            }

        existing_note = self.data["colrev_masterdata_provenance"][key]["note"]
        if "quality_defect" in existing_note and any(
            x in existing_note for x in ["missing", "disagreement"]
        ):
            self.data["colrev_masterdata_provenance"][key]["note"] = (
                existing_note.replace("quality_defect", "").rstrip(",").lstrip(",")
            )

    def add_data_provenance_note(self, *, key: str, note: str) -> None:
        """Add a data provenance note (based on a key)"""
        if "colrev_data_provenance" not in self.data:
            self.data["colrev_data_provenance"] = {}
        if key in self.data["colrev_data_provenance"]:
            if self.data["colrev_data_provenance"][key]["note"] == "":
                self.data["colrev_data_provenance"][key]["note"] = note
            elif note not in self.data["colrev_data_provenance"][key]["note"].split(
                ","
            ):
                self.data["colrev_data_provenance"][key]["note"] += f",{note}"
        else:
            self.data["colrev_data_provenance"][key] = {
                "source": "ORIGINAL",
                "note": note,
            }

    def add_masterdata_provenance(
        self, *, key: str, source: str, note: str = ""
    ) -> None:
        """Add a masterdata provenance, including source and note (based on a key)"""
        if "colrev_masterdata_provenance" not in self.data:
            self.data["colrev_masterdata_provenance"] = {}
        md_p_dict = self.data["colrev_masterdata_provenance"]

        if key in md_p_dict:
            if md_p_dict[key]["note"] == "" or "" == note:
                md_p_dict[key]["note"] = note
            elif "missing" == note and "not-missing" in md_p_dict[key]["note"].split(
                ","
            ):
                md_p_dict[key]["note"] = "missing"
            elif note not in md_p_dict[key]["note"].split(","):
                md_p_dict[key]["note"] += f",{note}"
            md_p_dict[key]["source"] = source
        else:
            md_p_dict[key] = {"source": source, "note": f"{note}"}

    def add_provenance_all(self, *, source: str) -> None:
        """Add a data provenance (source) to all fields"""
        if "colrev_masterdata_provenance" not in self.data:
            self.data["colrev_masterdata_provenance"] = {}
        if "colrev_data_provenance" not in self.data:
            self.data["colrev_data_provenance"] = {}

        md_p_dict = self.data["colrev_masterdata_provenance"]
        d_p_dict = self.data["colrev_data_provenance"]
        for key in self.data.keys():
            if key in [
                "ENTRYTYPE",
                "colrev_data_provenance",
                "colrev_masterdata_provenance",
                "colrev_status",
                "colrev_id",
            ]:
                continue
            if (
                key in self.identifying_field_keys
                and "CURATED" not in self.data["colrev_masterdata_provenance"]
            ):
                md_p_dict[key] = {"source": source, "note": ""}
            else:
                d_p_dict[key] = {"source": source, "note": ""}

    def add_data_provenance(self, *, key: str, source: str, note: str = "") -> None:
        """Add a data provenance, including source and note (based on a key)"""
        if "colrev_data_provenance" not in self.data:
            self.data["colrev_data_provenance"] = {}
        md_p_dict = self.data["colrev_data_provenance"]
        if key in md_p_dict:
            if note != "":
                md_p_dict[key]["note"] += f",{note}"
            else:
                md_p_dict[key]["note"] = ""
            md_p_dict[key]["source"] = source
        else:
            md_p_dict[key] = {"source": source, "note": f"{note}"}

    def complete_provenance(self, *, source_info: str) -> bool:
        """Complete provenance information for indexing"""

        for key in list(self.data.keys()):
            if (
                key
                in [
                    "colrev_id",
                    "ENTRYTYPE",
                    "ID",
                    "metadata_source_repository_paths",
                    "local_curated_metadata",
                ]
                + self.provenance_keys
            ):
                continue

            if key in self.identifying_field_keys:
                if not self.masterdata_is_curated():
                    self.add_masterdata_provenance(key=key, source=source_info, note="")
            else:
                self.add_data_provenance(key=key, source=source_info, note="")

        return True

    def has_quality_defects(self) -> bool:
        """Check whether a record has quality defects"""
        return any(
            x["note"] != ""
            for x in self.data.get("colrev_masterdata_provenance", {}).values()
            if not any(y == x["note"] for y in ["not-missing"])
        )

    def get_container_title(self) -> str:
        """Get the record's container title (journal name, booktitle, etc.)"""
        container_title = "NA"
        if "ENTRYTYPE" not in self.data:
            container_title = self.data.get("journal", self.data.get("booktitle", "NA"))
        else:
            if self.data["ENTRYTYPE"] == "article":
                container_title = self.data.get("journal", "NA")
            if self.data["ENTRYTYPE"] == "inproceedings":
                container_title = self.data.get("booktitle", "NA")
            if self.data["ENTRYTYPE"] == "book":
                container_title = self.data.get("title", "NA")
            if self.data["ENTRYTYPE"] == "inbook":
                container_title = self.data.get("booktitle", "NA")
        return container_title

    def create_colrev_id(
        self,
        *,
        assume_complete: bool = False,
    ) -> str:
        """Returns the colrev_id of the Record."""

        return colrev.qm.colrev_id.create_colrev_id(
            record=self,
            assume_complete=assume_complete,
        )

    def prescreen_exclude(self, *, reason: str, print_warning: bool = False) -> None:
        """Prescreen-exclude a record"""
        # Warn when setting rev_synthesized/rev_included to prescreen_excluded
        # Especially in cases in which the prescreen-exclusion decision
        # is revised (e.g., because a paper was retracted)
        # In these cases, the paper may already be in the data extraction/synthesis
        if self.data.get("colrev_status", "NA") in [
            RecordState.rev_synthesized,
            RecordState.rev_included,
        ]:
            print(
                f"\n{colors.RED}Warning: setting paper to prescreen_excluded. Please check and "
                f"remove from synthesis: {self.data['ID']}{colors.END}\n"
            )

        self.set_status(target_state=RecordState.rev_prescreen_excluded)

        if (
            "retracted" not in self.data.get("prescreen_exclusion", "")
            and "retracted" == reason
            and print_warning
        ):
            print(
                f"\n{colors.RED}Paper retracted and prescreen "
                f"excluded: {self.data['ID']}{colors.END}\n"
            )

        self.data["prescreen_exclusion"] = reason

        # Note: when records are prescreen-excluded during prep:
        to_drop = []
        for key, value in self.data.items():
            if value == "UNKNOWN":
                to_drop.append(key)
        for key in to_drop:
            self.remove_field(key=key)

    def extract_text_by_page(
        self, *, pages: Optional[list] = None, project_path: Path
    ) -> str:
        """Extract the text from the PDF for a given number of pages"""
        text_list: list = []
        pdf_path = project_path / Path(self.data["file"])

        # https://stackoverflow.com/questions/49457443/python-pdfminer-converts-pdf-file-into-one-chunk-of-string-with-no-spaces-betwee
        laparams = pdfminer.layout.LAParams()
        setattr(laparams, "all_texts", True)

        with open(pdf_path, "rb") as pdf_file:
            try:
                for page in PDFPage.get_pages(
                    pdf_file,
                    pagenos=pages,  # note: maybe skip potential cover pages?
                    caching=True,
                    check_extractable=True,
                ):
                    resource_manager = PDFResourceManager()
                    fake_file_handle = io.StringIO()
                    converter = TextConverter(
                        resource_manager, fake_file_handle, laparams=laparams
                    )
                    page_interpreter = PDFPageInterpreter(resource_manager, converter)
                    page_interpreter.process_page(page)

                    text = fake_file_handle.getvalue()
                    text_list += text

                    # close open handles
                    converter.close()
                    fake_file_handle.close()
            except (TypeError, KeyError):  # pragma: no cover
                pass
        return "".join(text_list)

    def set_pages_in_pdf(self, *, project_path: Path) -> None:
        """Set the pages_in_file field based on the PDF"""
        pdf_path = project_path / Path(self.data["file"])
        with open(pdf_path, "rb") as file:
            parser = PDFParser(file)
            document = PDFDocument(parser)
            pages_in_file = resolve1(document.catalog["Pages"])["Count"]
        self.data["pages_in_file"] = pages_in_file

    def set_text_from_pdf(self, *, project_path: Path) -> None:
        """Set the text_from_pdf field based on the PDF"""
        self.data["text_from_pdf"] = ""
        try:
            self.set_pages_in_pdf(project_path=project_path)
            text = self.extract_text_by_page(pages=[0, 1, 2], project_path=project_path)
            self.data["text_from_pdf"] = text.replace("\n", " ").replace("\x0c", "")

        except PDFSyntaxError:  # pragma: no cover
            self.add_data_provenance_note(key="file", note="pdf_reader_error")
            self.data.update(colrev_status=RecordState.pdf_needs_manual_preparation)
        except PDFTextExtractionNotAllowed:  # pragma: no cover
            self.add_data_provenance_note(key="file", note="pdf_protected")
            self.data.update(colrev_status=RecordState.pdf_needs_manual_preparation)

    def extract_pages(
        self, *, pages: list, project_path: Path, save_to_path: Optional[Path] = None
    ) -> None:  # pragma: no cover
        """Extract pages from the PDF (saveing them to the save_to_path)"""
        pdf_path = project_path / Path(self.data["file"])
        pdf_reader = PdfFileReader(str(pdf_path), strict=False)
        writer = PdfFileWriter()
        for i in range(0, len(pdf_reader.pages)):
            if i in pages:
                continue
            writer.addPage(pdf_reader.getPage(i))
        with open(pdf_path, "wb") as outfile:
            writer.write(outfile)

        if save_to_path:
            writer_cp = PdfFileWriter()
            for page in pages:
                writer_cp.addPage(pdf_reader.getPage(page))
            filepath = Path(pdf_path)
            with open(save_to_path / filepath.name, "wb") as outfile:
                writer_cp.write(outfile)

    @classmethod
    def get_colrev_pdf_id(
        cls,
        *,
        pdf_path: Path,
    ) -> str:  # pragma: no cover
        """Generate the colrev_pdf_id"""

        return colrev.qm.colrev_pdf_id.create_colrev_pdf_id(pdf_path=pdf_path)

    def get_toc_key(self) -> str:
        """Get the record's toc-key"""

        try:
            if self.data["ENTRYTYPE"] == "article":
                toc_key = (
                    self.data["journal"]
                    .replace(" ", "-")
                    .replace("\\", "")
                    .replace("&", "and")
                    .lower()
                )
                toc_key += (
                    f"|{self.data['volume']}"
                    if ("UNKNOWN" != self.data.get("volume", "UNKNOWN"))
                    else "|-"
                )
                toc_key += (
                    f"|{self.data['number']}"
                    if ("UNKNOWN" != self.data.get("number", "UNKNOWN"))
                    else "|-"
                )

            elif self.data["ENTRYTYPE"] == "inproceedings":
                toc_key = (
                    self.data["booktitle"]
                    .replace(" ", "-")
                    .replace("\\", "")
                    .replace("&", "and")
                    .lower()
                    + f"|{self.data.get('year', '')}"
                )
            else:
                msg = (
                    f"ENTRYTYPE {self.data['ENTRYTYPE']} "
                    + f"({self.data['ID']}) not toc-identifiable"
                )
                raise colrev_exceptions.NotTOCIdentifiableException(msg)
        except KeyError as exc:
            raise colrev_exceptions.NotTOCIdentifiableException(
                f"missing key {exc}"
            ) from exc

        return toc_key

    def print_citation_format(self) -> None:
        """Print the record as a citation"""
        formatted_ref = (
            f"{self.data.get('author', '')} ({self.data.get('year', '')}) "
            + f"{self.data.get('title', '')}. "
            + f"{self.data.get('journal', '')}{self.data.get('booktitle', '')}, "
            + f"{self.data.get('volume', '')} ({self.data.get('number', '')})"
        )
        print(formatted_ref)

    def get_tei_filename(self) -> Path:
        """Get the TEI filename associated with the file (PDF)"""
        tei_filename = Path(f'.tei/{self.data["ID"]}.tei.xml')
        if "file" in self.data:
            tei_filename = Path(
                self.data["file"].replace("pdfs/", ".tei/")
            ).with_suffix(".tei.xml")
        return tei_filename

    @classmethod
    def print_diff_pair(cls, *, record_pair: list, keys: list) -> None:
        """Print the diff between two records"""

        def print_diff(change: tuple) -> str:
            diff = difflib.Differ()
            letters = list(diff.compare(change[1], change[0]))
            for i, letter in enumerate(letters):
                if letter.startswith("  "):
                    letters[i] = letters[i][-1]
                elif letter.startswith("+ "):
                    letters[i] = f"{colors.RED}" + letters[i][-1] + f"{colors.END}"
                elif letter.startswith("- "):
                    letters[i] = f"{colors.GREEN}" + letters[i][-1] + f"{colors.END}"
            res = "".join(letters).replace("\n", " ")
            return res

        for key in keys:
            prev_val = "_FIRST_VAL"
            for rec in record_pair:
                if prev_val == rec.get(key, "") or prev_val == "_FIRST_VAL":
                    line = f"{rec.get(key, '')}"
                else:
                    similarity = 0.0
                    if (
                        prev_val is not None
                        and rec.get(key, "") != ""
                        and prev_val != ""
                        and rec[key] is not None
                    ):
                        similarity = fuzz.partial_ratio(prev_val, rec[key]) / 100
                        # Note : the fuzz.partial_ratio works better for partial substrings
                        # from difflib import SequenceMatcher
                        # similarity = SequenceMatcher(None, prev_val, rec[key]).ratio()
                    if similarity < 0.5 or key in [
                        "volume",
                        "number",
                        "year",
                    ]:
                        line = f"{colors.RED}{rec.get(key, '')}{colors.END}"
                    else:
                        line = print_diff((prev_val, rec.get(key, "")))
                print(f"{key} : {line}")
                prev_val = rec.get(key, "")
            print()

    def cleanup_pdf_processing_fields(self) -> None:
        """Cleanup the PDF processing fiels (text_from_pdf, pages_in_file)"""
        if "text_from_pdf" in self.data:
            del self.data["text_from_pdf"]
        if "pages_in_file" in self.data:
            del self.data["pages_in_file"]

    def update_masterdata_provenance(
        self, *, qm: colrev.qm.quality_model.QualityModel, set_prepared: bool = False
    ) -> None:
        """Update the masterdata provenance"""

        if "colrev_masterdata_provenance" not in self.data:
            self.data["colrev_masterdata_provenance"] = {}

        if self.masterdata_is_curated():
            return

        # Apply the checkers (including field key requirements etc.)
        qm.run(record=self)

        if self.has_quality_defects():
            self.set_status(target_state=RecordState.md_needs_manual_preparation)
        elif set_prepared:
            self.set_status(target_state=RecordState.md_prepared)

    def check_potential_retracts(self) -> bool:
        """Check for potential retracts"""
        # Note : we retrieved metadata in get_masterdata_from_crossref()
        if self.data.get("crossmark", "") == "True":
            self.prescreen_exclude(reason="retracted", print_warning=True)
            self.remove_field(key="crossmark")
            return True
        if self.data.get("warning", "") == "Withdrawn (according to DBLP)":
            self.prescreen_exclude(reason="retracted", print_warning=True)
            self.remove_field(key="warning")
            return True
        return False

    def print_prescreen_record(self) -> None:
        """Print the record for prescreen operations"""

        ret_str = f"  ID: {self.data['ID']} ({self.data['ENTRYTYPE']})"
        ret_str += (
            f"\n  {colors.GREEN}{self.data.get('title', 'no title')}{colors.END}"
            f"\n  {self.data.get('author', 'no-author')}"
        )
        if self.data["ENTRYTYPE"] == "article":
            ret_str += (
                f"\n  {self.data.get('journal', 'no-journal')} "
                f"({self.data.get('year', 'no-year')}) "
                f"{self.data.get('volume', 'no-volume')}"
                f"({self.data.get('number', '')})"
            )
        elif self.data["ENTRYTYPE"] == "inproceedings":
            ret_str += f"\n  {self.data.get('booktitle', 'no-booktitle')}"
        if "abstract" in self.data:
            lines = textwrap.wrap(self.data["abstract"], 100, break_long_words=False)
            if lines:
                ret_str += f"\n  Abstract: {lines.pop(0)}\n"
                ret_str += "\n  ".join(lines) + ""

        if "url" in self.data:
            ret_str += f"\n  url: {self.data['url']}"

        if "file" in self.data:
            ret_str += f"\n  file: {self.data['file']}"

        print(ret_str)

    def print_pdf_prep_man(self) -> None:
        """Print the record for pdf-prep-man operations"""
        # pylint: disable=too-many-branches
        ret_str = ""
        if "file" in self.data:
            ret_str += f"\nfile: {colors.ORANGE}{self.data['file']}{colors.END}\n\n"

        pdf_prep_note = self.get_field_provenance(key="file")

        if "author_not_in_first_pages" in pdf_prep_note["note"]:
            ret_str += (
                f"{colors.RED}{self.data.get('author', 'no-author')}{colors.END}\n"
            )
        else:
            ret_str += (
                f"{colors.GREEN}{self.data.get('author', 'no-author')}{colors.END}\n"
            )

        if "title_not_in_first_pages" in pdf_prep_note["note"]:
            ret_str += f"{colors.RED}{self.data.get('title', 'no title')}{colors.END}\n"
        else:
            ret_str += (
                f"{colors.GREEN}{self.data.get('title', 'no title')}{colors.END}\n"
            )

        if self.data["ENTRYTYPE"] == "article":
            ret_str += (
                f"{self.data.get('journal', 'no-journal')} "
                f"({self.data.get('year', 'no-year')}) "
                f"{self.data.get('volume', 'no-volume')}"
                f"({self.data.get('number', '')})"
            )
            if "pages" in self.data:
                if "nr_pages_not_matching" in pdf_prep_note["note"]:
                    ret_str += f", {colors.RED}pp.{self.data['pages']}{colors.END}\n"
                else:
                    ret_str += f", pp.{colors.GREEN}{self.data['pages']}{colors.END}\n"
            else:
                ret_str += "\n"
        elif self.data["ENTRYTYPE"] == "inproceedings":
            ret_str += f"{self.data.get('booktitle', 'no-booktitle')}\n"
        if "abstract" in self.data:
            lines = textwrap.wrap(self.data["abstract"], 100, break_long_words=False)
            ret_str += f"\nAbstract: {lines.pop(0)}\n"
            ret_str += "\n".join(lines) + "\n"

        if "url" in self.data:
            ret_str += f"\nurl: {self.data['url']}\n"

        print(ret_str)


class PrepRecord(Record):
    """The PrepRecord class provides a range of convenience functions for record preparation"""

    @classmethod
    def format_author_field(cls, *, input_string: str) -> str:
        """Format the author field (recognizing first/last names based on HumanName parser)"""

        def mostly_upper_case(input_string: str) -> bool:
            if not re.match(r"[a-zA-Z]+", input_string):
                return False
            input_string = input_string.replace(".", "").replace(",", "")
            words = input_string.split()
            return sum(word.isupper() for word in words) / len(words) > 0.8

        input_string = input_string.replace("\n", " ")
        # DBLP appends identifiers to non-unique authors
        input_string = str(re.sub(r"[0-9]{4}", "", input_string))

        if " and " in input_string:
            names = input_string.split(" and ")
        elif input_string.count(",") > 1:
            names = input_string.split(", ")
        else:
            names = [input_string]
        author_string = ""
        for name in names:
            # Note: https://github.com/derek73/python-nameparser
            # is very effective (maybe not perfect)

            parsed_name = HumanName(name)
            if mostly_upper_case(input_string.replace(" and ", "").replace("Jr", "")):
                parsed_name.capitalize(force=True)

            # Fix typical parser error
            if parsed_name.last == "" and parsed_name.title != "":
                parsed_name.last = parsed_name.title

            # pylint: disable=chained-comparison
            # Fix: when first names are abbreviated, nameparser creates errors:
            if (
                len(parsed_name.last) <= 3
                and parsed_name.last.isupper()
                and len(parsed_name.first) > 3
                and not parsed_name.first.isupper()
            ):
                # in these casees, first and last names are confused
                author_name_string = parsed_name.first + ", " + parsed_name.last
            else:
                parsed_name.string_format = "{last} {suffix}, {first} {middle}"
                # '{last} {suffix}, {first} ({nickname}) {middle}'
                author_name_string = str(parsed_name).replace(" , ", ", ")
                # Note: there are errors for the following author:
                # JR Cromwell and HK Gardner
                # The JR is probably recognized as Junior.
                # Check whether this is fixed in the Grobid name parser

            if author_string == "":
                author_string = author_name_string
            else:
                author_string = author_string + " and " + author_name_string

        return author_string

    @classmethod
    def __format_authors_string_for_comparison(cls, *, record: Record) -> None:
        if "author" not in record.data:
            return
        authors = record.data["author"]
        authors = str(authors).lower()
        authors_string = ""
        authors = colrev.env.utils.remove_accents(input_str=authors)

        # abbreviate first names
        # "Webster, Jane" -> "Webster, J"
        # also remove all special characters and do not include separators (and)
        for author in authors.split(" and "):
            if "," in author:
                last_names = [
                    word[0] for word in author.split(",")[1].split(" ") if len(word) > 0
                ]
                authors_string = (
                    authors_string
                    + author.split(",")[0]
                    + " "
                    + " ".join(last_names)
                    + " "
                )
            else:
                authors_string = authors_string + author + " "
        authors_string = re.sub(r"[^A-Za-z0-9, ]+", "", authors_string.rstrip())
        record.data["author"] = authors_string

    def container_is_abbreviated(self) -> bool:
        """Check whether the container title is abbreviated"""
        if "journal" in self.data:
            if self.data["journal"].count(".") > 2:
                return True
            if self.data["journal"].isupper():
                return True
        if "booktitle" in self.data:
            if self.data["booktitle"].count(".") > 2:
                return True
            if self.data["booktitle"].isupper():
                return True
        # add heuristics? (e.g., Hawaii Int Conf Syst Sci)
        return False

    @classmethod
    def __abbreviate_container_titles(
        cls,
        *,
        record: colrev.record.PrepRecord,
        retrieved_record: colrev.record.PrepRecord,
    ) -> None:
        def abbreviate_container(*, record: colrev.record.Record, min_len: int) -> None:
            if "journal" in record.data:
                record.data["journal"] = " ".join(
                    [x[:min_len] for x in record.data["journal"].split(" ")]
                )

        def get_abbrev_container_min_len(*, record: colrev.record.Record) -> int:
            min_len = -1
            if "journal" in record.data:
                min_len = min(
                    len(x) for x in record.data["journal"].replace(".", "").split(" ")
                )
            if "booktitle" in record.data:
                min_len = min(
                    len(x) for x in record.data["booktitle"].replace(".", "").split(" ")
                )
            return min_len

        if record.container_is_abbreviated():
            min_len = get_abbrev_container_min_len(record=record)
            abbreviate_container(record=retrieved_record, min_len=min_len)
            abbreviate_container(record=record, min_len=min_len)
        if retrieved_record.container_is_abbreviated():
            min_len = get_abbrev_container_min_len(record=retrieved_record)
            abbreviate_container(record=record, min_len=min_len)
            abbreviate_container(record=retrieved_record, min_len=min_len)

    @classmethod
    def __prep_records_for_similarity(
        cls,
        *,
        record: colrev.record.PrepRecord,
        retrieved_record: colrev.record.PrepRecord,
    ) -> None:
        cls.__abbreviate_container_titles(
            record=record, retrieved_record=retrieved_record
        )

        if "title" in record.data:
            record.data["title"] = record.data["title"][:90]
        if "title" in retrieved_record.data:
            retrieved_record.data["title"] = retrieved_record.data["title"][:90]

        if "author" in record.data:
            cls.__format_authors_string_for_comparison(record=record)
            record.data["author"] = record.data["author"][:45]
        if "author" in retrieved_record.data:
            cls.__format_authors_string_for_comparison(record=retrieved_record)
            retrieved_record.data["author"] = retrieved_record.data["author"][:45]
        if not ("volume" in record.data and "volume" in retrieved_record.data):
            record.data["volume"] = "nan"
            retrieved_record.data["volume"] = "nan"
        if not ("number" in record.data and "number" in retrieved_record.data):
            record.data["number"] = "nan"
            retrieved_record.data["number"] = "nan"
        if not ("pages" in record.data and "pages" in retrieved_record.data):
            record.data["pages"] = "nan"
            retrieved_record.data["pages"] = "nan"
        # Sometimes, the number of pages is provided (not the range)
        elif not (
            "--" in record.data["pages"] and "--" in retrieved_record.data["pages"]
        ):
            record.data["pages"] = "nan"
            retrieved_record.data["pages"] = "nan"

        if "year" in record.data and "year" in retrieved_record.data:
            if record.data["year"] == "forthcoming":
                record.data["year"] = retrieved_record.data["year"]
            if retrieved_record.data["year"] == "forthcoming":
                retrieved_record.data["year"] = record.data["year"]

    @classmethod
    def get_retrieval_similarity(
        cls,
        *,
        record_original: Record,
        retrieved_record_original: Record,
        same_record_type_required: bool = True,
    ) -> float:
        """Get the retrieval similarity between the record and a retrieved record"""

        if same_record_type_required:
            if record_original.data.get(
                "ENTRYTYPE", "a"
            ) != retrieved_record_original.data.get("ENTRYTYPE", "b"):
                return 0.0

        record = record_original.copy_prep_rec()
        retrieved_record = retrieved_record_original.copy_prep_rec()

        cls.__prep_records_for_similarity(
            record=record, retrieved_record=retrieved_record
        )

        if "editorial" in record.data.get("title", "NA").lower():
            if not all(x in record.data for x in ["volume", "number"]):
                return 0.0

        similarity = Record.get_record_similarity(
            record_a=record, record_b=retrieved_record
        )
        return similarity

    def format_if_mostly_upper(self, *, key: str, case: str = "sentence") -> None:
        """Format the field if it is mostly in upper case"""

        if key not in self.data or self.data[key] == "UNKNOWN":
            return

        if colrev.env.utils.percent_upper_chars(self.data[key]) < 0.6:
            return

        # Note: the truecase package is not very reliable (yet)

        self.data[key] = self.data[key].replace("\n", " ")

        if case == "sentence":
            self.data[key] = self.data[key].capitalize()
        elif case == "title":
            self.data[key] = self.data[key].title()
        else:
            raise colrev_exceptions.ParameterError(
                parameter="case", value=case, options=["sentence", "title"]
            )

        self.data[key] = prep_utils.capitalize_entities(self.data[key])

        if key in self.data.get("colrev_masterdata_provenance", {}):
            note = self.data["colrev_masterdata_provenance"][key]["note"]
            if "quality_defect" in note:
                self.data["colrev_masterdata_provenance"][key]["note"] = note.replace(
                    "quality_defect", ""
                )

    def rename_fields_based_on_mapping(self, *, mapping: dict) -> None:
        """Convenience function for the prep scripts (to rename fields)"""

        mapping = {k.lower(): v.lower() for k, v in mapping.items()}
        prior_keys = list(self.data.keys())
        # Note : warning: do not create a new dict.
        for key in prior_keys:
            if key.lower() in mapping:
                self.rename_field(key=key, new_key=mapping[key.lower()])

    def unify_pages_field(self) -> None:
        """Unify the format of the page field"""
        if "pages" not in self.data:
            return
        if not isinstance(self.data["pages"], str):
            return
        if 1 == self.data["pages"].count("-"):
            self.data["pages"] = self.data["pages"].replace("-", "--")
        self.data["pages"] = (
            self.data["pages"]
            .replace("–", "--")
            .replace("----", "--")
            .replace(" -- ", "--")
            .rstrip(".")
        )
        if re.match(r"^\d+\-\-\d+$", self.data["pages"]):
            from_page, to_page = re.findall(r"(\d+)", self.data["pages"])
            if int(from_page) > int(to_page) and len(from_page) > len(to_page):
                self.data[
                    "pages"
                ] = f"{from_page}--{from_page[:-len(to_page)]}{to_page}"

    def preparation_save_condition(self) -> bool:
        """Check whether the save condition for the prep operation is given"""

        if self.data.get("colrev_status", "NA") in [
            RecordState.rev_prescreen_excluded,
            RecordState.md_prepared,
        ]:
            return True

        if any(
            "disagreement with " in x["note"]
            for x in self.data.get("colrev_masterdata_provenance", {}).values()
        ) or any(
            "record_not_in_toc" in x["note"]
            for x in self.data.get("colrev_masterdata_provenance", {}).values()
        ):
            return True

        return False

    def preparation_break_condition(self) -> bool:
        """Check whether the break condition for the prep operation is given"""
        if any(
            "disagreement with " in x["note"]
            for x in self.data.get("colrev_masterdata_provenance", {}).values()
        ) or any(
            "record_not_in_toc" in x["note"]
            for x in self.data.get("colrev_masterdata_provenance", {}).values()
        ):
            return True

        if self.data.get("colrev_status", "NA") in [
            RecordState.rev_prescreen_excluded,
        ]:
            return True
        return False

    def status_to_prepare(self) -> bool:
        """Check whether the record needs to be prepared"""
        return self.data.get("colrev_status", "NA") in [
            RecordState.md_needs_manual_preparation,
            RecordState.md_imported,
            RecordState.md_prepared,
        ]

    def update_metadata_status(
        self,
    ) -> None:
        """Update the metadata status (retracts, incompleteness, inconsistencies, etc.)
        and setting the status accordingly"""

        self.check_potential_retracts()

        if (
            colrev.record.RecordState.rev_prescreen_excluded
            == self.data["colrev_status"]
        ):
            return

        if self.masterdata_is_curated():
            self.set_status(target_state=RecordState.md_prepared)
            return

        if self.has_quality_defects():
            self.set_status(target_state=RecordState.md_needs_manual_preparation)
        else:
            self.set_status(target_state=RecordState.md_prepared)


class RecordState(Enum):
    """The possible RecordStates stored in the colrev_status field
    (corresponding to the RecordStateModel)"""

    # pylint: disable=invalid-name

    # without the md_retrieved state, we could not display the load transition
    md_retrieved = 1
    """Record is retrieved and stored in the ./search directory"""
    md_imported = 2
    """Record is imported into the RECORDS_FILE"""
    md_needs_manual_preparation = 3
    """Record requires manual preparation
    (colrev_masterdata_provenance provides hints)"""
    md_prepared = 4
    """Record is prepared (no missing or incomplete fields, inconsistencies checked)"""
    md_processed = 5
    """Record has been checked for duplicate associations
    with any record in RecordState md_processed or later"""
    rev_prescreen_excluded = 6
    """Record was excluded in the prescreen (based on titles/abstracts)"""
    rev_prescreen_included = 7
    """Record was included in the prescreen (based on titles/abstracts)"""
    pdf_needs_manual_retrieval = 8
    """Record marked for manual PDF retrieval"""
    pdf_imported = 9
    """PDF imported and marked for preparation"""
    pdf_not_available = 10
    """PDF is not available"""
    pdf_needs_manual_preparation = 11
    """PDF marked for manual preparation"""
    pdf_prepared = 12
    """PDF prepared"""
    rev_excluded = 13
    """Record excluded in screen (full-text)"""
    rev_included = 14
    """Record included in screen (full-text)"""
    rev_synthesized = 15
    """Record synthesized"""
    # Note : TBD: rev_coded

    def __str__(self) -> str:
        return f"{self.name}"

    def __lt__(self, other) -> bool:  # type: ignore
        if self.__class__ == RecordState and other.__class__ == RecordState:
            return self.value < other.value
        raise NotImplementedError

    @classmethod
    def get_non_processed_states(cls) -> list:
        """Get the states that correspond to not-yet-processed"""
        return [
            colrev.record.RecordState.md_retrieved,
            colrev.record.RecordState.md_imported,
            colrev.record.RecordState.md_prepared,
            colrev.record.RecordState.md_needs_manual_preparation,
        ]

    @classmethod
    def get_post_x_states(cls, *, state: RecordState) -> typing.Set[RecordState]:
        """Get the states after state x (passed as a parameter)"""
        if state == RecordState.md_prepared:
            return {
                RecordState.md_prepared,
                RecordState.md_processed,
                RecordState.rev_prescreen_included,
                RecordState.rev_prescreen_excluded,
                RecordState.pdf_needs_manual_retrieval,
                RecordState.pdf_imported,
                RecordState.pdf_not_available,
                RecordState.pdf_needs_manual_preparation,
                RecordState.pdf_prepared,
                RecordState.rev_excluded,
                RecordState.rev_included,
                RecordState.rev_synthesized,
            }
        if state == RecordState.md_processed:
            return {
                RecordState.md_processed,
                RecordState.rev_prescreen_included,
                RecordState.rev_prescreen_excluded,
                RecordState.pdf_needs_manual_retrieval,
                RecordState.pdf_imported,
                RecordState.pdf_not_available,
                RecordState.pdf_needs_manual_preparation,
                RecordState.pdf_prepared,
                RecordState.rev_excluded,
                RecordState.rev_included,
                RecordState.rev_synthesized,
            }
        if state == RecordState.rev_prescreen_included:
            return {
                RecordState.rev_prescreen_included,
                RecordState.rev_prescreen_excluded,
                RecordState.pdf_needs_manual_retrieval,
                RecordState.pdf_imported,
                RecordState.pdf_not_available,
                RecordState.pdf_needs_manual_preparation,
                RecordState.pdf_prepared,
                RecordState.rev_excluded,
                RecordState.rev_included,
                RecordState.rev_synthesized,
            }
        if state == RecordState.pdf_prepared:
            return {
                RecordState.pdf_prepared,
                RecordState.rev_excluded,
                RecordState.rev_included,
                RecordState.rev_synthesized,
            }

        if state == RecordState.rev_included:
            return {
                RecordState.rev_excluded,
                RecordState.rev_included,
                RecordState.rev_synthesized,
            }

        # pylint: disable=no-member
        raise colrev_exceptions.ParameterError(
            parameter="state", value="state", options=cls._member_names_
        )


non_processing_transitions = [
    [
        {
            "trigger": "format",
            "source": state,
            "dest": state,
        },
        {
            "trigger": "explore",
            "source": state,
            "dest": state,
        },
        {
            "trigger": "check",
            "source": state,
            "dest": state,
        },
    ]
    for state in list(RecordState)
]


class RecordStateModel:
    """The RecordStateModel describes transitions between RecordStates"""

    transitions = [
        {
            "trigger": "load",
            "source": RecordState.md_retrieved,
            "dest": RecordState.md_imported,
        },
        {
            "trigger": "prep",
            "source": RecordState.md_imported,
            "dest": RecordState.md_needs_manual_preparation,
        },
        {
            "trigger": "prep",
            "source": RecordState.md_imported,
            "dest": RecordState.md_prepared,
        },
        {
            "trigger": "prep_man",
            "source": RecordState.md_needs_manual_preparation,
            "dest": RecordState.md_prepared,
        },
        {
            "trigger": "dedupe",
            "source": RecordState.md_prepared,
            "dest": RecordState.md_processed,
        },
        {
            "trigger": "prescreen",
            "source": RecordState.md_processed,
            "dest": RecordState.rev_prescreen_excluded,
        },
        {
            "trigger": "prescreen",
            "source": RecordState.md_processed,
            "dest": RecordState.rev_prescreen_included,
        },
        {
            "trigger": "pdf_get",
            "source": RecordState.rev_prescreen_included,
            "dest": RecordState.pdf_imported,
        },
        {
            "trigger": "pdf_get",
            "source": RecordState.rev_prescreen_included,
            "dest": RecordState.pdf_needs_manual_retrieval,
        },
        {
            "trigger": "pdf_get_man",
            "source": RecordState.pdf_needs_manual_retrieval,
            "dest": RecordState.pdf_not_available,
        },
        {
            "trigger": "pdf_get_man",
            "source": RecordState.pdf_needs_manual_retrieval,
            "dest": RecordState.pdf_imported,
        },
        {
            "trigger": "pdf_prep",
            "source": RecordState.pdf_imported,
            "dest": RecordState.pdf_needs_manual_preparation,
        },
        {
            "trigger": "pdf_prep",
            "source": RecordState.pdf_imported,
            "dest": RecordState.pdf_prepared,
        },
        {
            "trigger": "pdf_prep_man",
            "source": RecordState.pdf_needs_manual_preparation,
            "dest": RecordState.pdf_prepared,
        },
        {
            "trigger": "screen",
            "source": RecordState.pdf_prepared,
            "dest": RecordState.rev_excluded,
        },
        {
            "trigger": "screen",
            "source": RecordState.pdf_prepared,
            "dest": RecordState.rev_included,
        },
        {
            "trigger": "data",
            "source": RecordState.rev_included,
            "dest": RecordState.rev_synthesized,
        },
    ]

    transitions_non_processing = [
        item for sublist in non_processing_transitions for item in sublist
    ]

    # from transitions import Machine
    # def __init__(
    #     self,
    #     *,
    #     state: RecordState,
    # ) -> None:
    #     self.state = state

    #     self.machine = Machine(
    #         model=self,
    #         states=RecordState,
    #         transitions=self.transitions + self.transitions_non_processing,
    #         initial=self.state,
    #     )

    @classmethod
    def get_valid_transitions(cls, *, state: RecordState) -> set:
        """Get the list of valid transitions"""
        logging.getLogger("transitions").setLevel(logging.WARNING)
        return set({x["trigger"] for x in cls.transitions if x["source"] == state})

    @classmethod
    def get_preceding_states(cls, *, state: RecordState) -> set:
        """Get the states preceding the state that is given as a parameter"""

        logging.getLogger("transitions").setLevel(logging.WARNING)
        preceding_states: set[RecordState] = set()
        added = True
        while added:
            preceding_states_size = len(preceding_states)
            for transition in RecordStateModel.transitions:
                if (
                    transition["dest"] in preceding_states
                    or state == transition["dest"]
                ):
                    preceding_states.add(transition["source"])  # type: ignore
            if preceding_states_size == len(preceding_states):
                added = False
        return preceding_states

    @classmethod
    def check_operation_precondition(
        cls, *, operation: colrev.operation.Operation
    ) -> None:
        """Check the preconditions for an operation"""

        def get_states_set() -> set:
            if not operation.review_manager.dataset.records_file.is_file():
                return set()
            records_headers = operation.review_manager.dataset.load_records_dict(
                header_only=True
            )
            record_header_list = list(records_headers.values())

            return {el["colrev_status"] for el in record_header_list}

        if operation.review_manager.settings.project.delay_automated_processing:
            start_states: list[str] = [
                str(x["source"])
                for x in colrev.record.RecordStateModel.transitions
                if str(operation.type) == x["trigger"]
            ]
            state = colrev.record.RecordState[start_states[0]]

            cur_state_list = get_states_set()
            # self.review_manager.logger.debug(f"cur_state_list: {cur_state_list}")
            # self.review_manager.logger.debug(f"precondition: {self.state}")
            required_absent = cls.get_preceding_states(state=state)
            # self.review_manager.logger.debug(f"required_absent: {required_absent}")
            intersection = cur_state_list.intersection(required_absent)
            if (
                len(cur_state_list) == 0
                and not operation.type.name == "load"  # type: ignore
            ):
                raise colrev_exceptions.NoRecordsError()
            if len(intersection) != 0:
                raise colrev_exceptions.ProcessOrderViolation(
                    operation.type.name, str(state), list(intersection)
                )<|MERGE_RESOLUTION|>--- conflicted
+++ resolved
@@ -61,11 +61,7 @@
         "volume",
         "number",
         "pages",
-<<<<<<< HEAD
-        "journal_ranking",
-=======
         "editor",
->>>>>>> 9338defa
     ]
     """Keys of identifying fields considered for masterdata provenance"""
 
