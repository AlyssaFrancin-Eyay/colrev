--- conflicted
+++ resolved
@@ -5,10 +5,7 @@
 import logging
 import os
 import typing
-<<<<<<< HEAD
 from importlib.metadata import version
-=======
->>>>>>> 5ca1afd5
 from pathlib import Path
 from subprocess import CalledProcessError
 from subprocess import check_call
@@ -37,19 +34,13 @@
     def __init__(
         self,
         *,
-<<<<<<< HEAD
-        review_type=colrev.settings.ReviewType,
-=======
         review_type: str,
->>>>>>> 5ca1afd5
         example: bool = False,
         local_index_repo: bool = False,
     ) -> None:
 
         saved_args = locals()
         assert not (example and local_index_repo)
-<<<<<<< HEAD
-=======
 
         # TODO : adapt to  new colrev.review_types
         # if review_type not in colrev.settings.ReviewType.get_options():
@@ -58,17 +49,12 @@
         #         value=f"'{review_type}'",
         #         options=colrev.settings.ReviewType.get_options(),
         #     )
->>>>>>> 5ca1afd5
 
         self.__check_init_precondition()
 
         # TODO : this will change to project.title
         self.project_name = str(Path.cwd().name)
-<<<<<<< HEAD
-        self.review_type = review_type
-=======
         self.review_type = review_type.replace("-", "_").lower().replace(" ", "_")
->>>>>>> 5ca1afd5
         self.instructions: typing.List[str] = []
         self.logger = self.__setup_init_logger(level=logging.INFO)
 
@@ -187,7 +173,10 @@
             )
 
         self.review_manager = colrev.review_manager.ReviewManager()
-<<<<<<< HEAD
+
+        review_types = self.review_manager.get_review_types(
+            review_type=self.review_type
+        )
 
         settings = self.review_manager.settings
 
@@ -206,221 +195,12 @@
         settings.project.colrev_version = colrev_version
 
         self.review_type = settings.project.review_type
+
         # Principle: adapt values provided by the default settings.json
         # instead of creating a new settings.json
 
-        if self.review_type not in [colrev.settings.ReviewType.curated_masterdata]:
-            settings.data.scripts = [
-                {
-                    "endpoint": "MANUSCRIPT",
-                    "version": "1.0",
-                    "word_template": "APA-7.docx",
-                    "csl_style": "apa.csl",
-                }
-            ]
-
-        if colrev.settings.ReviewType.literature_review == self.review_type:
-            pass
-
-        elif colrev.settings.ReviewType.narrative_review == self.review_type:
-            pass
-
-        elif colrev.settings.ReviewType.descriptive_review == self.review_type:
-            settings.data.scripts.append({"endpoint": "PRISMA", "version": "1.0"})
-
-        elif colrev.settings.ReviewType.scoping_review == self.review_type:
-            settings.data.scripts.append({"endpoint": "PRISMA", "version": "1.0"})
-
-        elif colrev.settings.ReviewType.critical_review == self.review_type:
-            settings.data.scripts.append({"endpoint": "PRISMA", "version": "1.0"})
-
-        elif colrev.settings.ReviewType.theoretical_review == self.review_type:
-            pass
-
-        elif colrev.settings.ReviewType.conceptual_review == self.review_type:
-            pass
-
-        elif (
-            colrev.settings.ReviewType.qualitative_systematic_review == self.review_type
-        ):
-            settings.data.scripts.append(
-                {
-                    "endpoint": "STRUCTURED",
-                    "version": "1.0",
-                    "fields": [],
-                }
-            )
-            settings.data.scripts.append(
-                {"endpoint": "PrismaDiagram", "version": "1.0"}
-            )
-
-        elif colrev.settings.ReviewType.meta_analysis == self.review_type:
-            settings.data.scripts.append(
-                {
-                    "endpoint": "STRUCTURED",
-                    "version": "1.0",
-                    "fields": [],
-                }
-            )
-            settings.data.scripts.append({"endpoint": "PRISMA", "version": "1.0"})
-
-        elif colrev.settings.ReviewType.scientometric == self.review_type:
-            settings.pdf_get.pdf_required_for_screen_and_synthesis = False
-
-        elif colrev.settings.ReviewType.peer_review == self.review_type:
-            settings.pdf_get.pdf_required_for_screen_and_synthesis = False
-
-            settings.data.scripts.append(
-                {
-                    "endpoint": "peer_review",
-                }
-            )
-            settings.sources.append(
-                {
-                    "filename": "search/references.bib",
-                    "search_type": "DB",
-                    "source_name": "pdf_backward_search",
-                    "source_identifier": "{{cited_by_file}} (references)",
-                    "search_parameters": {"scope": {"file": "paper.pdf"}},
-                    "load_conversion_script": {"endpoint": "bibtex"},
-                    "comment": "",
-                }
-            )
-
-            settings.prep.prep_rounds = [
-                d
-                for d in settings["prep"]["prep_rounds"]
-                if d.get("name", "") != "exclusion"
-            ]
-=======
-
-        review_types = self.review_manager.get_review_types(
-            review_type=self.review_type
-        )
-
-        settings = self.review_manager.settings
-
-        print("TODO : reactivate (settings_editor branch)")
-        # settings.project.authors = [
-        #     colrev.settings.Author(
-        #         name=self.review_manager.committer,
-        #         initials="".join(
-        #             part[0] for part in self.review_manager.committer.split(" ")
-        #         ),
-        #         email=self.review_manager.email,
-        #     )
-        # ]
-
-        # colrev_version = version("colrev_core")
-        # colrev_version = colrev_version[: colrev_version.find("+")]
-        # settings.project.colrev_version = colrev_version
-
-        self.review_type = settings.project.review_type
->>>>>>> 5ca1afd5
-
-        # Principle: adapt values provided by the default settings.json
-        # instead of creating a new settings.json
-
-<<<<<<< HEAD
-            # TODO : add backward search (only for peer-reviewed pdf)
-            # endpoint: extract diff between imported metadata and prepared metadata
-            # ordered in terms of change significance
-
-        elif colrev.settings.ReviewType.realtime == self.review_type:
-            settings.project.delay_automated_processing = False
-            settings.prep.prep_rounds = [
-                {
-                    "name": "high_confidence",
-                    "similarity": 0.95,
-                    "scripts": [
-                        "load_fixes",
-                        "remove_urls_with_500_errors",
-                        "remove_broken_IDs",
-                        "global_ids_consistency_check",
-                        "prep_curated",
-                        "format",
-                        "resolve_crossrefs",
-                        "get_doi_from_urls",
-                        "get_masterdata_from_doi",
-                        "get_masterdata_from_crossref",
-                        "get_masterdata_from_dblp",
-                        "get_masterdata_from_open_library",
-                        "get_year_from_vol_iss_jour_crossref",
-                        "get_record_from_local_index",
-                        "remove_nicknames",
-                        "format_minor",
-                        "drop_fields",
-                    ],
-                }
-            ]
-
-        elif colrev.settings.ReviewType.curated_masterdata == self.review_type:
-            # replace readme
-            colrev.env.utils.retrieve_package_file(
-                template_file=Path("template/review_type/curated_masterdata/readme.md"),
-                target=Path("readme.md"),
-            )
-            if self.review_manager.settings.project.curation_url:
-                colrev.env.utils.inplace_change(
-                    filename=Path("readme.md"),
-                    old_string="{{url}}",
-                    new_string=self.review_manager.settings.project.curation_url,
-                )
-            crossref_source = {
-                "filename": "search/CROSSREF.bib",
-                "search_type": "DB",
-                "source_name": "crossref",
-                "source_identifier": "https://api.crossref.org/works/{{doi}}",
-                "search_parameters": {},
-                "load_conversion_script": {"endpoint": "bibtex"},
-                "comment": "",
-            }
-            settings.sources.insert(0, crossref_source)
-            settings.search.retrieve_forthcoming = False
-
-            # TODO : exclude complementary materials in prep scripts
-            # TODO : exclude get_masterdata_from_citeas etc. from prep
-            settings.prep.man_prep_scripts = [
-                {"endpoint": "prep_man_curation_jupyter"},
-                {"endpoint": "export_man_prep"},
-            ]
-            settings.prescreen.explanation = (
-                "All records are automatically prescreen included."
-            )
-
-            settings.screen.explanation = (
-                "All records are automatically included in the screen."
-            )
-
-            settings.project.curated_masterdata = True
-            settings.prescreen.scripts = [
-                {"endpoint": "scope_prescreen", "ExcludeComplementaryMaterials": True},
-                {"endpoint": "conditional_prescreen"},
-            ]
-            settings.screen.scripts = [{"endpoint": "conditional_screen"}]
-            settings.pdf_get.scripts = []
-            # TODO : Deactivate languages, ...
-            #  exclusion and add a complementary exclusion built-in script
-
-            settings.dedupe.scripts = [
-                {
-                    "endpoint": "curation_full_outlet_dedupe",
-                    "selected_source": "search/CROSSREF.bib",
-                },
-                {
-                    "endpoint": "curation_full_outlet_dedupe",
-                    "selected_source": "search/pdfs.bib",
-                },
-                {"endpoint": "curation_missing_dedupe"},
-            ]
-
-            # curated repo: automatically prescreen/screen-include papers
-            # (no data endpoint -> automatically rev_synthesized)
-
-=======
         settings = review_types.packages[self.review_type].initialize(settings=settings)
 
->>>>>>> 5ca1afd5
         self.review_manager.save_settings()
 
         if "review" in self.project_name.lower():
@@ -569,10 +349,7 @@
             # SHARE_STAT_REQ="PROCESSED",
             # review_type="curated_masterdata",
             Initializer(
-<<<<<<< HEAD
-=======
                 review_type="curated_masterdata",
->>>>>>> 5ca1afd5
                 local_index_repo=True,
             )
             self.logger.info("Created local_index repository")
