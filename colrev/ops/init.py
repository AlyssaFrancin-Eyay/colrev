#! /usr/bin/env python
from __future__ import annotations

import json
import logging
import os
import typing
from importlib.metadata import version
from pathlib import Path
from subprocess import CalledProcessError
from subprocess import check_call
from subprocess import DEVNULL
from subprocess import STDOUT

import git

import colrev.dataset
import colrev.env.environment_manager
import colrev.env.utils
import colrev.exceptions as colrev_exceptions
import colrev.review_manager  # pylint: disable=cyclic-import
import colrev.settings
import colrev.ui_cli.cli_colors as colors

# from importlib.metadata import version

# pylint: disable=too-few-public-methods


class Initializer:

    share_stat_req_options = ["none", "processed", "screened", "completed"]

    def __init__(
        self,
        *,
        review_type: str,
        example: bool = False,
        local_index_repo: bool = False,
    ) -> None:

        saved_args = locals()
        assert not (example and local_index_repo)

        # TODO : adapt to  new colrev.review_types
        # if review_type not in colrev.settings.ReviewType.get_options():
        #     raise colrev_exceptions.ParameterError(
        #         parameter="init.review_type",
        #         value=f"'{review_type}'",
        #         options=colrev.settings.ReviewType.get_options(),
        #     )

        self.__check_init_precondition()

        # TODO : this will change to project.title
        self.project_name = str(Path.cwd().name)
        self.review_type = review_type.replace("-", "_").lower().replace(" ", "_")
        self.instructions: typing.List[str] = []
        self.logger = self.__setup_init_logger(level=logging.INFO)

        self.__require_empty_directory()
        self.logger.info("Setup git")
        self.__setup_git()
        self.logger.info("Setup files")
        self.__setup_files(path=Path.cwd())

        if example:
            self.__create_example_repo()

        self.review_manager = colrev.review_manager.ReviewManager()

        self.logger.info("Create commit")
        self.__create_commit(saved_args=saved_args)
        if not example:
            self.review_manager.logger.info("Register repo")
            self.__register_repo()
        if local_index_repo:
            self.__create_local_index()

        self.review_manager.logger.info("Post-commit edits")
        self.__post_commit_edits()

        print("\n")
        for instruction in self.instructions:
            self.review_manager.logger.info(instruction)

    def __check_init_precondition(self) -> None:
        cur_content = [str(x) for x in Path.cwd().glob("**/*")]

        # pylint: disable=duplicate-code
        if "venv" in cur_content:
            cur_content.remove("venv")
            # Note: we can use paths directly when initiating the project
        if "report.log" in cur_content:
            cur_content.remove("report.log")

        if 0 != len(cur_content):
            raise colrev_exceptions.NonEmptyDirectoryError()

    def __setup_init_logger(self, *, level=logging.INFO) -> logging.Logger:
        # pylint: disable=duplicate-code
        init_logger = logging.getLogger("colrev-init_logger")

        init_logger.setLevel(level)

        if init_logger.handlers:
            for handler in init_logger.handlers:
                init_logger.removeHandler(handler)

        formatter = logging.Formatter(
            fmt="%(asctime)s [%(levelname)s] %(message)s",
            datefmt="%Y-%m-%d %H:%M:%S",
        )
        handler = logging.StreamHandler()
        handler.setFormatter(formatter)
        handler.setLevel(level)

        init_logger.addHandler(handler)
        init_logger.propagate = False

        return init_logger

    def __register_repo(self) -> None:

        environment_manager = self.review_manager.get_environment_manager()
        environment_manager.register_repo(path_to_register=Path.cwd())

    def __create_commit(self, *, saved_args: dict) -> None:

        del saved_args["local_index_repo"]
        self.review_manager.create_commit(
            msg="Initial commit",
            manual_author=True,
            script_call="colrev init",
            saved_args=saved_args,
        )

    def __setup_files(self, *, path: Path) -> None:

        # Note: parse instead of copy to avoid format changes
        filedata = colrev.env.utils.get_package_file_content(
            file_path=Path("template/settings.json")
        )
        if filedata:
            settings = json.loads(filedata.decode("utf-8"))
            settings["project"]["review_type"] = str(self.review_type)
            with open(path / Path("settings.json"), "w", encoding="utf8") as file:
                json.dump(settings, file, indent=4)

        Path("search").mkdir()
        Path("pdfs").mkdir()
        colrev_path = Path.home() / Path("colrev")
        colrev_path.mkdir(exist_ok=True, parents=True)

        files_to_retrieve = [
            [Path("template/readme.md"), Path("readme.md")],
            [
                Path("template/.pre-commit-config.yaml"),
                Path(".pre-commit-config.yaml"),
            ],
            [Path("template/.markdownlint.yaml"), Path(".markdownlint.yaml")],
            [Path("template/.gitattributes"), Path(".gitattributes")],
            [Path("template/gitignore"), Path(".gitignore")],
            [Path("template/LICENSE-CC-BY-4.0.txt"), Path("LICENSE.txt")],
            [
                Path("template/docker-compose.yml"),
                colrev_path / Path("docker-compose.yml"),
            ],
        ]
        for retrieval_path, target_path in files_to_retrieve:
            colrev.env.utils.retrieve_package_file(
                template_file=retrieval_path, target=target_path
            )

        self.review_manager = colrev.review_manager.ReviewManager()

        review_types = self.review_manager.get_review_types(
            review_type=self.review_type
        )

        settings = self.review_manager.settings

        settings.project.authors = [
            colrev.settings.Author(
                name=self.review_manager.committer,
                initials="".join(
                    part[0] for part in self.review_manager.committer.split(" ")
                ),
                email=self.review_manager.email,
            )
        ]

<<<<<<< HEAD
        colrev_version = version("colrev_core")
        colrev_version = colrev_version[: colrev_version.find("+")]
        settings.project.colrev_version = colrev_version
=======
        settings.project.title = self.project_name

        # colrev_version = version("colrev_core")
        # colrev_version = colrev_version[: colrev_version.find("+")]
        # settings.project.colrev_version = colrev_version
>>>>>>> 496bb34a

        self.review_type = settings.project.review_type

        # Principle: adapt values provided by the default settings.json
        # instead of creating a new settings.json

        settings = review_types.packages[self.review_type].initialize(settings=settings)

        self.review_manager.save_settings()

        if "review" in self.project_name.lower():
            colrev.env.utils.inplace_change(
                filename=Path("readme.md"),
                old_string="{{project_title}}",
                new_string=self.project_name.rstrip(" "),
            )
        else:
            r_type_suffix = (
                str(self.review_type)
                .replace("_", " ")
                .replace("meta analysis", "meta-analysis")
            )
            colrev.env.utils.inplace_change(
                filename=Path("readme.md"),
                old_string="{{project_title}}",
                new_string=self.project_name.rstrip(" ") + f": A {r_type_suffix}",
            )

        environment_manager = colrev.env.environment_manager.EnvironmentManager()
        global_git_vars = environment_manager.get_name_mail_from_git()
        if 2 != len(global_git_vars):
            logging.error("Global git variables (user name and email) not available.")
            return

        files_to_add = [
            "readme.md",
            ".pre-commit-config.yaml",
            ".gitattributes",
            ".gitignore",
            "settings.json",
            ".markdownlint.yaml",
            "LICENSE.txt",
        ]
        for file_to_add in files_to_add:
            self.review_manager.dataset.add_changes(path=Path(file_to_add))

    def __post_commit_edits(self) -> None:

        if "curated_masterdata" == self.review_type:
            self.review_manager.settings.project.curation_url = "TODO"
            self.review_manager.settings.project.curated_fields = ["url", "doi", "TODO"]

            pdf_source = [
                s
                for s in self.review_manager.settings.sources
                if "search/pdfs.bib" == str(s.filename)
            ][0]
            pdf_source.search_parameters = {
                "scope": {
                    "path": "pdfs",
                    "journal": "TODO",
                    "sub_dir_pattern": "TODO:volume_number|year",
                }
            }

            crossref_source = [
                s
                for s in self.review_manager.settings.sources
                if "search/CROSSREF.bib" == str(s.filename)
            ][0]
            crossref_source.search_parameters = {"scope": {"journal_issn": "TODO"}}

            self.review_manager.save_settings()

            self.review_manager.logger.info("Completed setup.")
            self.review_manager.logger.info(
                "%sOpen the settings.json and edit all fields marked with 'TODO'%s.",
                colors.ORANGE,
                colors.END,
            )

    def __setup_git(self) -> None:

        git.Repo.init()

        # To check if git actors are set
        environment_manager = colrev.env.environment_manager.EnvironmentManager()
        environment_manager.get_name_mail_from_git()

        logging.info("Install latest pre-commmit hooks")
        scripts_to_call = [
            ["pre-commit", "install"],
            ["pre-commit", "install", "--hook-type", "prepare-commit-msg"],
            ["pre-commit", "install", "--hook-type", "pre-push"],
            ["pre-commit", "autoupdate"],
            ["daff", "git", "csv"],
        ]
        for script_to_call in scripts_to_call:
            try:
                self.logger.info("%s...", " ".join(script_to_call))
                check_call(script_to_call, stdout=DEVNULL, stderr=STDOUT)
            except CalledProcessError:
                if "" == " ".join(script_to_call):
                    self.logger.info(
                        "%s did not succeed "
                        "(Internet connection could not be available)",
                        " ".join(script_to_call),
                    )
                else:
                    self.logger.info("Failed: %s", " ".join(script_to_call))

    def __require_empty_directory(self) -> None:

        cur_content = [str(x.name) for x in Path.cwd().glob("**/*")]

        if "venv" in cur_content:
            cur_content.remove("venv")
            # Note: we can use paths directly when initiating the project
        if "report.log" in cur_content:
            cur_content.remove("report.log")
        if "settings.json" in cur_content:
            cur_content.remove("settings.json")

        if 0 != len(cur_content):
            raise colrev_exceptions.NonEmptyDirectoryError()

    def __create_example_repo(self) -> None:
        """The example repository is intended to provide an initial illustration
        of CoLRev. It focuses on a quick overview of the process and does
        not cover advanced features or special cases."""

        self.logger.info("Include 30_example_records.bib")
        colrev.env.utils.retrieve_package_file(
            template_file=Path("template/example/30_example_records.bib"),
            target=Path("search/30_example_records.bib"),
        )

        git_repo = git.Repo.init()
        git_repo.index.add(["search/30_example_records.bib"])

    def __create_local_index(self) -> None:

        self.review_manager.report_logger.handlers = []

        local_index = self.review_manager.get_local_index()
        local_index_path = local_index.local_environment_path / Path("local_index")

        curdir = Path.cwd()
        if not local_index_path.is_dir():
            local_index_path.mkdir(parents=True, exist_ok=True)
            os.chdir(local_index_path)
            # TODO : set up a settings.json with the following parameters:
            # project_name="local_index",
            # SHARE_STAT_REQ="PROCESSED",
            # review_type="curated_masterdata",
            Initializer(
                review_type="curated_masterdata",
                local_index_repo=True,
            )
            self.logger.info("Created local_index repository")

        os.chdir(curdir)


if __name__ == "__main__":
    pass<|MERGE_RESOLUTION|>--- conflicted
+++ resolved
@@ -190,18 +190,11 @@
             )
         ]
 
-<<<<<<< HEAD
         colrev_version = version("colrev_core")
         colrev_version = colrev_version[: colrev_version.find("+")]
         settings.project.colrev_version = colrev_version
-=======
+
         settings.project.title = self.project_name
-
-        # colrev_version = version("colrev_core")
-        # colrev_version = colrev_version[: colrev_version.find("+")]
-        # settings.project.colrev_version = colrev_version
->>>>>>> 496bb34a
-
         self.review_type = settings.project.review_type
 
         # Principle: adapt values provided by the default settings.json
