--- conflicted
+++ resolved
@@ -47,7 +47,6 @@
         exact_call: str = "",
     ) -> None:
         saved_args = locals()
-<<<<<<< HEAD
         self.force_mode = force_mode
         self._validate_arguments(example, local_pdf_collection)
         self.target_path = target_path
@@ -63,30 +62,6 @@
             exact_call=exact_call,
             saved_args=saved_args,
             no_docker=light,
-=======
-        if example and local_pdf_collection:
-            raise colrev_exceptions.RepoInitError(
-                msg="Cannot initialize local_pdf_collection repository with example data."
-            )
-        self.force_mode = force_mode
-        current_platform = platform.system()
-        if current_platform != "Linux":
-            light = True
-        self.light = light
-
-        self.review_type = review_type.replace("-", "_").lower().replace(" ", "_")
-        if "." not in self.review_type:
-            self.review_type = "colrev." + self.review_type
-
-        if target_path:
-            os.chdir(target_path)
-            self.target_path = target_path
-        else:
-            self.target_path = Path.cwd()
-
-        review_manager = colrev.review_manager.ReviewManager(
-            path_str=str(target_path), force_mode=True, navigate_to_home_dir=False
->>>>>>> ed54e2cb
         )
 
     def _setup_repo(
@@ -165,14 +140,9 @@
         if all(x.startswith((".git", ".devcontainer", ".vscode")) for x in cur_content):
             return
 
-<<<<<<< HEAD
-=======
         if all(x.startswith((".git", ".devcontainer", ".vscode")) for x in cur_content):
             return
 
-        if str(colrev.review_manager.ReviewManager.REPORT_RELATIVE) in cur_content:
-            cur_content.remove(str(colrev.review_manager.ReviewManager.REPORT_RELATIVE))
->>>>>>> ed54e2cb
         if cur_content:
             raise colrev_exceptions.NonEmptyDirectoryError(
                 filepath=self.target_path, content=cur_content
