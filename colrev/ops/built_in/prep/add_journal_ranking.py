#! /usr/bin/env python
"""Adding of journal rankings to metadata"""
from __future__ import annotations

from dataclasses import dataclass

import zope.interface
from dataclasses_jsonschema import JsonSchemaMixin

import colrev.env.local_index
import colrev.env.package_manager
import colrev.ops.search_sources
import colrev.record
from colrev.constants import Fields

<<<<<<< HEAD
if False:  # pylint: disable=using-constant-test
    from typing import TYPE_CHECKING

    if TYPE_CHECKING:  # pragma: no cover
        import colrev.ops.prep

=======
>>>>>>> adb75506

@zope.interface.implementer(colrev.env.package_manager.PrepPackageEndpointInterface)
@dataclass
class AddJournalRanking(JsonSchemaMixin):
    """Class for add _journal_ranking"""

    settings_class = colrev.env.package_manager.DefaultSettings

    source_correction_hint = "check with the developer"
    always_apply_changes = False
    ci_supported: bool = False

    def __init__(
        self,
        *,
        prep_operation: colrev.ops.prep.Prep,  # pylint: disable=unused-argument
        settings: dict,
    ) -> None:
        self.settings = self.settings_class.load_settings(data=settings)
        self.local_index = colrev.env.local_index.LocalIndex()

    def prepare(
        self,
        record: colrev.record.PrepRecord,
    ) -> colrev.record.Record:
        """Add Journalranking to Metadata"""

        if record.data.get(Fields.JOURNAL, "") == "":
            return record

        rankings = self.local_index.search_in_database(record.data[Fields.JOURNAL])
        # extend: include journal-impact factor or ranking category
        if rankings:
            rankings_str = ",".join(r["ranking"] for r in rankings)
        else:
            rankings_str = "not included in a ranking"

        record.update_field(
            key="journal_ranking",
            value=rankings_str,
            source="add_journal_ranking",
            note="",
        )

        return record


if __name__ == "__main__":
    pass<|MERGE_RESOLUTION|>--- conflicted
+++ resolved
@@ -13,15 +13,6 @@
 import colrev.record
 from colrev.constants import Fields
 
-<<<<<<< HEAD
-if False:  # pylint: disable=using-constant-test
-    from typing import TYPE_CHECKING
-
-    if TYPE_CHECKING:  # pragma: no cover
-        import colrev.ops.prep
-
-=======
->>>>>>> adb75506
 
 @zope.interface.implementer(colrev.env.package_manager.PrepPackageEndpointInterface)
 @dataclass
