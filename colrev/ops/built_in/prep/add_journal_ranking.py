#! /usr/bin/env python
"""Adding of journal rankings to metadata"""
from __future__ import annotations

from dataclasses import dataclass

import zope.interface
from dataclasses_jsonschema import JsonSchemaMixin

import colrev.env.local_index
import colrev.env.package_manager
import colrev.ops.built_in.search_sources.local_index as local_index_connector
import colrev.ops.search_sources
import colrev.record

if False:  # pylint: disable=using-constant-test
    from typing import TYPE_CHECKING

    if TYPE_CHECKING:
        import colrev.ops.prep


@zope.interface.implementer(colrev.env.package_manager.PrepPackageEndpointInterface)
@dataclass
class AddJournalRanking(JsonSchemaMixin):
    """Class for add _journal_ranking"""
    settings_class = colrev.env.package_manager.DefaultSettings

    source_correction_hint = "check with the developer"
    always_apply_changes = False
    ci_supported: bool = False

    def __init__(
        self,
        *,
        prep_operation: colrev.ops.prep.Prep,  # pylint: disable=unused-argument
        settings: dict,
    ) -> None:
        self.settings = self.settings_class.load_settings(data=settings)
        self.local_index_source = local_index_connector.LocalIndexSearchSource(
            source_operation=prep_operation
        )

    def prepare(
        self, prep_operation: colrev.ops.prep.Prep, record: colrev.record.PrepRecord
    ) -> colrev.record.Record:
        """Add Journalranking to Metadata"""

        journal = record.data.get("journal")

<<<<<<< HEAD
        if(journal != ""):
            local_index = colrev.env.local_index.LocalIndex()
            ranking = local_index.search_in_database(journal)
=======
        if journal != "":
            local_Index = colrev.env.local_index.LocalIndex()
            ranking = local_Index.search_in_database(journal)
>>>>>>> e45546ca

            record.update_field(
                key="journal_ranking",
                value=ranking,
                source="add_journal_ranking",
                note="",
            )

        return record


if __name__ == "__main__":
    pass<|MERGE_RESOLUTION|>--- conflicted
+++ resolved
@@ -48,15 +48,9 @@
 
         journal = record.data.get("journal")
 
-<<<<<<< HEAD
         if(journal != ""):
             local_index = colrev.env.local_index.LocalIndex()
             ranking = local_index.search_in_database(journal)
-=======
-        if journal != "":
-            local_Index = colrev.env.local_index.LocalIndex()
-            ranking = local_Index.search_in_database(journal)
->>>>>>> e45546ca
 
             record.update_field(
                 key="journal_ranking",
