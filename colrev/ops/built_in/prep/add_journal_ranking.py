--- conflicted
+++ resolved
@@ -49,15 +49,9 @@
         """variable to compare journals in metadata with the rankings in the sqlite_database"""
         journal = record.data.get("journal")
 
-<<<<<<< HEAD
         if journal != "":
-            LocalIndex = colrev.env.local_index.LocalIndex()
-            ranking = LocalIndex.search_in_database(journal)
-=======
-        if(journal != ""):
             local_Index = colrev.env.local_index.LocalIndex()
             ranking = local_Index.search_in_database(journal)
->>>>>>> f6614e03
 
             """adds the ranking to record.data as well as masterdata_provenence"""
             record.update_field(
