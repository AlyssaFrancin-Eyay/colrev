--- conflicted
+++ resolved
@@ -318,11 +318,7 @@
 
         return retrieved_record_dict
 
-<<<<<<< HEAD
     def _get_pubmed_ids(self, query: str, retstart: int, page: int) -> typing.List[str]:
-=======
-    def _get_pubmed_ids(self, query: str, retstart: int) -> typing.List[str]:
->>>>>>> adb75506
         headers = {"user-agent": f"{__name__} (mailto:{self.email})"}
         session = self.review_manager.get_cached_session()
         if not query.startswith("https://pubmed.ncbi.nlm.nih.gov/?term="):
@@ -368,11 +364,7 @@
                 # )
                 return {"pubmed_id": pubmed_id}
 
-<<<<<<< HEAD
             root = etree.fromstring(str.encode(ret.text))
-=======
-            root = fromstring(str.encode(ret.text))
->>>>>>> adb75506
             retrieved_record = self._pubmed_xml_to_record(root=root)
             if not retrieved_record:
                 return {"pubmed_id": pubmed_id}
@@ -528,13 +520,9 @@
         retstart = 10
         page = 1
         while True:
-<<<<<<< HEAD
             pubmed_ids = self._get_pubmed_ids(
                 query=params["query"], retstart=retstart, page=page
             )
-=======
-            pubmed_ids = self._get_pubmed_ids(query=params["query"], retstart=retstart)
->>>>>>> adb75506
             if not pubmed_ids:
                 break
             for pubmed_id in pubmed_ids:
