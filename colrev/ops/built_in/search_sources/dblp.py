--- conflicted
+++ resolved
@@ -625,7 +625,6 @@
         try:
             # Note: queries combining title+author/journal do not seem to work any more
             query = "" + record.data.get(Fields.TITLE, "").replace("-", "_")
-<<<<<<< HEAD
 
             retrieved_record = self._retrieve_dblp_records(query=query)[0]
             if Fields.DBLP_KEY in record.data:
@@ -653,35 +652,6 @@
                 )
 
                 dblp_feed.add_update_record(retrieved_record)
-=======
-            retrieved_record = self._retrieve_dblp_records(query=query)[0]
-
-            if Fields.DBLP_KEY in record.data:
-                if retrieved_record.data["dblp_key"] != record.data[Fields.DBLP_KEY]:
-                    return record
-
-            similarity = colrev.record.PrepRecord.get_retrieval_similarity(
-                record_original=record,
-                retrieved_record_original=retrieved_record,
-                same_record_type_required=same_record_type_required,
-            )
-            if similarity < prep_operation.retrieval_similarity:
-                return record
-
-            try:
-                self.dblp_lock.acquire(timeout=60)
-
-                # Note : need to reload file
-                # because the object is not shared between processes
-                dblp_feed = self.search_source.get_feed(
-                    review_manager=self.review_manager,
-                    source_identifier=self.source_identifier,
-                    update_only=False,
-                )
-
-                dblp_feed.set_id(record_dict=retrieved_record.data)
-                dblp_feed.add_record(record=retrieved_record)
->>>>>>> ed54e2cb
 
                 # TODO : extract as function (apply similarly in other search sources)
                 # Assign schema
@@ -690,31 +660,19 @@
                 )
 
                 record.merge(
-<<<<<<< HEAD
                     retrieved_record,
-=======
-                    merging_record=retrieved_record,
->>>>>>> ed54e2cb
                     default_source=retrieved_record.data[Fields.ORIGIN][0],
                 )
                 record.set_masterdata_complete(
                     source=retrieved_record.data[Fields.ORIGIN][0],
                     masterdata_repository=self.review_manager.settings.is_curated_repo(),
                 )
-<<<<<<< HEAD
                 record.set_status(RecordState.md_prepared)
-=======
-                record.set_status(target_state=colrev.record.RecordState.md_prepared)
->>>>>>> ed54e2cb
                 if "Withdrawn (according to DBLP)" in record.data.get("warning", ""):
                     record.prescreen_exclude(reason=FieldValues.RETRACTED)
                     record.remove_field(key="warning")
 
-<<<<<<< HEAD
                 dblp_feed.save()
-=======
-                dblp_feed.save_feed_file()
->>>>>>> ed54e2cb
                 self.dblp_lock.release()
                 return record
 
@@ -729,12 +687,5 @@
         except colrev_exceptions.ServiceNotAvailableException:
             if self.review_manager.force_mode:
                 self.review_manager.logger.error("Service not available: DBLP")
-<<<<<<< HEAD
-
-        except colrev_exceptions.ServiceNotAvailableException:
-            if self.review_manager.force_mode:
-                self.review_manager.logger.error("Service not available: DBLP")
-=======
->>>>>>> ed54e2cb
 
         return record