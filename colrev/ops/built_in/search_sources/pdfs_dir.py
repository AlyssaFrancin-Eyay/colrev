#! /usr/bin/env python
"""SearchSource: directory containing PDF files (based on GROBID)"""
from __future__ import annotations

import re
import typing
from dataclasses import dataclass
from pathlib import Path

import zope.interface
from dacite import from_dict
from dataclasses_jsonschema import JsonSchemaMixin
from pdfminer.pdfdocument import PDFDocument
from pdfminer.pdfinterp import resolve1
from pdfminer.pdfparser import PDFParser

import colrev.env.package_manager
import colrev.exceptions as colrev_exceptions
import colrev.ops.built_in.search_sources.crossref
import colrev.ops.built_in.search_sources.pdf_backward_search as bws
import colrev.ops.search
import colrev.record
import colrev.ui_cli.cli_colors as colors

# pylint: disable=unused-argument
# pylint: disable=duplicate-code


@zope.interface.implementer(
    colrev.env.package_manager.SearchSourcePackageEndpointInterface
)
@dataclass
class PDFSearchSource(JsonSchemaMixin):
    """SearchSource for PDF directories (based on GROBID)"""

    # pylint: disable=too-many-instance-attributes

    settings_class = colrev.env.package_manager.DefaultSourceSettings
    source_identifier = "file"
    search_type = colrev.settings.SearchType.PDFS
    api_search_supported = True
    ci_supported: bool = False
    heuristic_status = colrev.env.package_manager.SearchSourceHeuristicStatus.supported
    short_name = "PDF directory"
    link = (
        "https://github.com/CoLRev-Environment/colrev/blob/main/"
        + "colrev/ops/built_in/search_sources/pdfs_dir.md"
    )

    __doi_regex = re.compile(r"10\.\d{4,9}/[-._;/:A-Za-z0-9]*")
    __batch_size = 20

    def __init__(
        self, *, source_operation: colrev.operation.CheckOperation, settings: dict
    ) -> None:
        self.search_source = from_dict(data_class=self.settings_class, data=settings)
        self.source_operation = source_operation

        if not source_operation.review_manager.in_ci_environment():
            self.pdf_preparation_operation = (
                source_operation.review_manager.get_pdf_prep_operation(
                    notify_state_transition_operation=False
                )
            )

        self.pdfs_path = source_operation.review_manager.path / Path(
            self.search_source.search_parameters["scope"]["path"]
        )
        self.review_manager = source_operation.review_manager

        self.subdir_pattern: re.Pattern = re.compile("")
        self.r_subdir_pattern: re.Pattern = re.compile("")
        if "subdir_pattern" in self.search_source.search_parameters.get("scope", {}):
            self.subdir_pattern = self.search_source.search_parameters["scope"][
                "subdir_pattern"
            ]
            source_operation.review_manager.logger.info(
                f"Activate subdir_pattern: {self.subdir_pattern}"
            )
            if self.subdir_pattern == "year":
                self.r_subdir_pattern = re.compile("([1-3][0-9]{3})")
            if self.subdir_pattern == "volume_number":
                self.r_subdir_pattern = re.compile("([0-9]{1,3})(_|/)([0-9]{1,2})")
            if self.subdir_pattern == "volume":
                self.r_subdir_pattern = re.compile("([0-9]{1,4})")
        self.crossref_connector = (
            colrev.ops.built_in.search_sources.crossref.CrossrefSearchSource(
                source_operation=source_operation
            )
        )

    def __update_if_pdf_renamed(
        self,
        *,
        search_operation: colrev.ops.search.Search,
        record_dict: dict,
        records: dict,
        search_source: Path,
    ) -> bool:
        updated = True
        not_updated = False

        c_rec_l = [
            r
            for r in records.values()
            if f"{search_source}/{record_dict['ID']}" in r["colrev_origin"]
        ]
        if len(c_rec_l) == 1:
            c_rec = c_rec_l.pop()
            if "colrev_pdf_id" in c_rec:
                cpid = c_rec["colrev_pdf_id"]
                pdf_fp = search_operation.review_manager.path / Path(
                    record_dict["file"]
                )
                pdf_path = pdf_fp.parents[0]
                potential_pdfs = pdf_path.glob("*.pdf")

                for potential_pdf in potential_pdfs:
                    cpid_potential_pdf = colrev.record.Record.get_colrev_pdf_id(
                        pdf_path=potential_pdf,
                    )

                    if cpid == cpid_potential_pdf:
                        record_dict["file"] = str(
                            potential_pdf.relative_to(
                                search_operation.review_manager.path
                            )
                        )
                        c_rec["file"] = str(
                            potential_pdf.relative_to(
                                search_operation.review_manager.path
                            )
                        )
                        return updated
        return not_updated

    def __remove_records_if_pdf_no_longer_exists(
        self, *, search_operation: colrev.ops.search.Search
    ) -> None:
        # search_operation.review_manager.logger.debug(
        #     "Checking for PDFs that no longer exist"
        # )

        if not self.search_source.filename.is_file():
            return

        with open(self.search_source.filename, encoding="utf8") as target_db:
            search_rd = search_operation.review_manager.dataset.load_records_dict(
                load_str=target_db.read()
            )

        records = search_operation.review_manager.dataset.load_records_dict()

        to_remove: typing.List[str] = []
        files_removed = []
        for record_dict in search_rd.values():
            x_pdf_path = search_operation.review_manager.path / Path(
                record_dict["file"]
            )
            if not x_pdf_path.is_file():
                if records:
                    updated = self.__update_if_pdf_renamed(
                        search_operation=search_operation,
                        record_dict=record_dict,
                        records=records,
                        search_source=self.search_source.filename,
                    )
                    if updated:
                        continue
                to_remove.append(
                    f"{self.search_source.filename.name}/{record_dict['ID']}"
                )
                files_removed.append(record_dict["file"])

        search_rd = {
            x["ID"]: x
            for x in search_rd.values()
            if (search_operation.review_manager.path / Path(x["file"])).is_file()
        }

        if len(search_rd.values()) != 0:
            search_operation.review_manager.dataset.save_records_dict_to_file(
                records=search_rd, save_path=self.search_source.filename
            )

        if records:
            for record_dict in records.values():
                for origin_to_remove in to_remove:
                    if origin_to_remove in record_dict["colrev_origin"]:
                        record_dict["colrev_origin"].remove(origin_to_remove)
            if to_remove:
                search_operation.review_manager.logger.info(
                    f" {colors.RED}Removed {len(to_remove)} records "
                    f"(PDFs no longer available){colors.END}"
                )
                print(" " + "\n ".join(files_removed))
            records = {k: v for k, v in records.items() if v["colrev_origin"]}
            search_operation.review_manager.dataset.save_records_dict(records=records)
            search_operation.review_manager.dataset.add_record_changes()

    def __update_fields_based_on_pdf_dirs(
        self, *, record_dict: dict, params: dict
    ) -> dict:
        if not self.subdir_pattern:
            return record_dict

        if "journal" in params["scope"]:
            record_dict["journal"] = params["scope"]["journal"]
            record_dict["ENTRYTYPE"] = "article"

        if "conference" in params["scope"]:
            record_dict["booktitle"] = params["scope"]["conference"]
            record_dict["ENTRYTYPE"] = "inproceedings"

        if self.subdir_pattern:
            # Note : no file access here (just parsing the patterns)
            # no absolute paths needed
            partial_path = Path(record_dict["file"]).parents[0]

            if self.subdir_pattern == "year":
                # Note: for year-patterns, we allow subfolders
                # (eg., conference tracks)
                match = self.r_subdir_pattern.search(str(partial_path))
                if match is not None:
                    year = match.group(1)
                    record_dict["year"] = year

            elif self.subdir_pattern == "volume_number":
                match = self.r_subdir_pattern.search(str(partial_path))
                if match is not None:
                    volume = match.group(1)
                    number = match.group(3)
                    record_dict["volume"] = volume
                    record_dict["number"] = number
                else:
                    # sometimes, journals switch...
                    r_subdir_pattern = re.compile("([0-9]{1,3})")
                    match = r_subdir_pattern.search(str(partial_path))
                    if match is not None:
                        volume = match.group(1)
                        record_dict["volume"] = volume

            elif self.subdir_pattern == "volume":
                match = self.r_subdir_pattern.search(str(partial_path))
                if match is not None:
                    volume = match.group(1)
                    record_dict["volume"] = volume

        return record_dict

    # curl -v --form input=@./profit.pdf localhost:8070/api/processHeaderDocument
    # curl -v --form input=@./thefile.pdf -H "Accept: application/x-bibtex"
    # -d "consolidateHeader=0" localhost:8070/api/processHeaderDocument
    def __get_record_from_pdf_grobid(
        self, *, search_operation: colrev.ops.search.Search, record_dict: dict
    ) -> dict:
        if colrev.record.RecordState.md_prepared == record_dict.get(
            "colrev_status", "NA"
        ):
            return record_dict

        pdf_path = search_operation.review_manager.path / Path(record_dict["file"])
        tei = search_operation.review_manager.get_tei(
            pdf_path=pdf_path,
        )

        extracted_record = tei.get_metadata()

        for key, val in extracted_record.items():
            if val:
                record_dict[key] = str(val)

        with open(pdf_path, "rb") as file:
            parser = PDFParser(file)
            doc = PDFDocument(parser)

            if record_dict.get("title", "NA") in ["NA", ""]:
                if "Title" in doc.info[0]:
                    try:
                        record_dict["title"] = doc.info[0]["Title"].decode("utf-8")
                    except UnicodeDecodeError:
                        pass
            if record_dict.get("author", "NA") in ["NA", ""]:
                if "Author" in doc.info[0]:
                    try:
                        pdf_md_author = doc.info[0]["Author"].decode("utf-8")
                        if (
                            "Mirko Janc" not in pdf_md_author
                            and "wendy" != pdf_md_author
                            and "yolanda" != pdf_md_author
                        ):
                            record_dict["author"] = pdf_md_author
                    except UnicodeDecodeError:
                        pass

            if "abstract" in record_dict:
                del record_dict["abstract"]
            if "keywords" in record_dict:
                del record_dict["keywords"]

            # to allow users to update/reindex with newer version:
            record_dict["grobid-version"] = (
                "lfoppiano/grobid:" + tei.get_grobid_version()
            )

            return record_dict

    def __get_grobid_metadata(
        self, *, search_operation: colrev.ops.search.Search, pdf_path: Path
    ) -> dict:
        record_dict: typing.Dict[str, typing.Any] = {
            "file": str(pdf_path),
            "ENTRYTYPE": "misc",
        }
        try:
            record_dict = self.__get_record_from_pdf_grobid(
                search_operation=search_operation, record_dict=record_dict
            )

            with open(pdf_path, "rb") as file:
                parser = PDFParser(file)
                document = PDFDocument(parser)
                pages_in_file = resolve1(document.catalog["Pages"])["Count"]
                if pages_in_file < 6:
                    record = colrev.record.Record(data=record_dict)
                    record.set_text_from_pdf(
                        project_path=search_operation.review_manager.path
                    )
                    record_dict = record.get_data()
                    if "text_from_pdf" in record_dict:
                        text: str = record_dict["text_from_pdf"]
                        if "bookreview" in text.replace(" ", "").lower():
                            record_dict["ENTRYTYPE"] = "misc"
                            record_dict["note"] = "Book review"
                        if "erratum" in text.replace(" ", "").lower():
                            record_dict["ENTRYTYPE"] = "misc"
                            record_dict["note"] = "Erratum"
                        if "correction" in text.replace(" ", "").lower():
                            record_dict["ENTRYTYPE"] = "misc"
                            record_dict["note"] = "Correction"
                        if "contents" in text.replace(" ", "").lower():
                            record_dict["ENTRYTYPE"] = "misc"
                            record_dict["note"] = "Contents"
                        if "withdrawal" in text.replace(" ", "").lower():
                            record_dict["ENTRYTYPE"] = "misc"
                            record_dict["note"] = "Withdrawal"
                        del record_dict["text_from_pdf"]
                    # else:
                    #     print(f'text extraction error in {record_dict["ID"]}')
                    if "pages_in_file" in record_dict:
                        del record_dict["pages_in_file"]

                record_dict = {k: v for k, v in record_dict.items() if v is not None}
                record_dict = {k: v for k, v in record_dict.items() if v != "NA"}

                # add details based on path
                record_dict = self.__update_fields_based_on_pdf_dirs(
                    record_dict=record_dict, params=self.search_source.search_parameters
                )

        except colrev_exceptions.TEIException:
            pass

        return record_dict

    def __is_broken_filepath(
        self,
        pdf_path: Path,
    ) -> bool:
        if ";" in str(pdf_path):
            self.review_manager.logger.error(
                f'skipping PDF with ";" in filepath: \n{pdf_path}'
            )
            return True

        if (
            "_ocr.pdf" == str(pdf_path)[-8:]
            or "_wo_cp.pdf" == str(pdf_path)[-10:]
            or "_wo_lp.pdf" == str(pdf_path)[-10:]
            or "_backup.pdf" == str(pdf_path)[-11:]
        ):
            self.review_manager.logger.info(
                f"Skipping PDF with _ocr.pdf/_wo_cp.pdf: {pdf_path}"
            )
            return True

        return False

    def validate_source(
        self,
        search_operation: colrev.ops.search.Search,
        source: colrev.settings.SearchSource,
    ) -> None:
        """Validate the SearchSource (parameters etc.)"""

        search_operation.review_manager.logger.debug(
            f"Validate SearchSource {source.filename}"
        )

        if "subdir_pattern" in source.search_parameters:
            if source.search_parameters["subdir_pattern"] != [
                "NA",
                "volume_number",
                "year",
                "volume",
            ]:
                raise colrev_exceptions.InvalidQueryException(
                    "subdir_pattern not in [NA, volume_number, year, volume]"
                )

        if "sub_dir_pattern" in source.search_parameters:
            raise colrev_exceptions.InvalidQueryException(
                "sub_dir_pattern: deprecated. use subdir_pattern"
            )

        if "scope" not in source.search_parameters:
            raise colrev_exceptions.InvalidQueryException(
                "scope required in search_parameters"
            )
        if "path" not in source.search_parameters["scope"]:
            raise colrev_exceptions.InvalidQueryException(
                "path required in search_parameters/scope"
            )
        search_operation.review_manager.logger.debug(
            f"SearchSource {source.filename} validated"
        )

    def __add_md_string(self, *, record_dict: dict) -> dict:
        md_copy = record_dict.copy()
        try:
            fsize = str(
                (self.review_manager.path / Path(record_dict["file"])).stat().st_size
            )
        except FileNotFoundError:
            fsize = "NOT_FOUND"
        for key in ["ID", "grobid-version", "file"]:
            if key in md_copy:
                md_copy.pop(key)
        md_string = ",".join([f"{k}:{v}" for k, v in md_copy.items()])
        record_dict["md_string"] = str(fsize) + md_string
        return record_dict

    def get_masterdata(
        self,
        prep_operation: colrev.ops.prep.Prep,
        record: colrev.record.Record,
        save_feed: bool = True,
        timeout: int = 10,
    ) -> colrev.record.Record:
        """Not implemented"""
        return record

    def __index_pdf(
        self,
        *,
        pdf_path: Path,
        search_operation: colrev.ops.search.Search,
        pdfs_dir_feed: colrev.ops.search.GeneralOriginFeed,
        linked_pdf_paths: list,
        local_index: colrev.env.local_index.LocalIndex,
    ) -> dict:
        new_record: dict = {}

        if self.__is_broken_filepath(pdf_path=pdf_path):
            return new_record

        if search_operation.review_manager.force_mode:
            # i.e., reindex all
            pass
        else:
            # note: for curations, we want all pdfs indexed/merged separately,
            # in other projects, it is generally sufficient if the pdf is linked
            if not self.review_manager.settings.is_curated_masterdata_repo():
                if pdf_path in linked_pdf_paths:
                    # Otherwise: skip linked PDFs
                    return new_record

            if pdf_path in [
                Path(r["file"])
                for r in pdfs_dir_feed.feed_records.values()
                if "file" in r
            ]:
                return new_record

        self.review_manager.logger.info(f" extract metadata from {pdf_path}")
        try:
            if not self.review_manager.settings.is_curated_masterdata_repo():
                # retrieve_based_on_colrev_pdf_id
                pdf_hash_service = self.review_manager.get_pdf_hash_service()
                colrev_pdf_id = pdf_hash_service.get_pdf_hash(
                    pdf_path=Path(pdf_path),
                    page_nr=1,
                    hash_size=32,
                )
                new_record = local_index.retrieve_based_on_colrev_pdf_id(
                    colrev_pdf_id="cpid1:" + colrev_pdf_id
                )
                new_record["file"] = str(pdf_path)
                # Note : an alternative to replacing all data with the curated version
                # is to just add the curation_ID
                # (and retrieve the curated metadata separately/non-redundantly)
            else:
                new_record = self.__get_grobid_metadata(
                    search_operation=search_operation, pdf_path=pdf_path
                )
        except (
            colrev_exceptions.PDFHashError,
            colrev_exceptions.RecordNotInIndexException,
        ):
            # otherwise, get metadata from grobid (indexing)
            new_record = self.__get_grobid_metadata(
                search_operation=search_operation, pdf_path=pdf_path
            )

        new_record = self.__add_md_string(record_dict=new_record)

        # Note: identical md_string as a heuristic for duplicates
        potential_duplicates = [
            r
            for r in pdfs_dir_feed.feed_records.values()
            if r["md_string"] == new_record["md_string"]
            and not r["file"] == new_record["file"]
        ]
        if potential_duplicates:
            self.review_manager.logger.warning(
                f" {colors.RED}skip record (PDF potential duplicate): "
                f"{new_record['file']} {colors.END} "
                f"({','.join([r['file'] for r in potential_duplicates])})"
            )
            return new_record

        try:
            pdfs_dir_feed.set_id(record_dict=new_record)
        except colrev_exceptions.NotFeedIdentifiableException:
            return new_record
        return new_record

    def __print_run_search_stats(
        self, *, records: dict, nr_added: int, nr_changed: int
    ) -> None:
        if nr_added > 0:
            self.review_manager.logger.info(
                f"{colors.GREEN}Retrieved {nr_added} records{colors.END}"
            )
        else:
            self.review_manager.logger.info(
                f"{colors.GREEN}No additional records retrieved{colors.END}"
            )

        if self.review_manager.force_mode:
            if nr_changed > 0:
                self.review_manager.logger.info(
                    f"{colors.GREEN}Updated {nr_changed} records{colors.END}"
                )
            else:
                if records:
                    self.review_manager.logger.info(
                        f"{colors.GREEN}Records (data/records.bib) up-to-date{colors.END}"
                    )

    def __get_pdf_batches(self) -> list:
        pdfs_to_index = [
            x.relative_to(self.review_manager.path)
            for x in self.pdfs_path.glob("**/*.pdf")
        ]

        pdf_batches = [
            pdfs_to_index[i * self.__batch_size : (i + 1) * self.__batch_size]
            for i in range(
                (len(pdfs_to_index) + self.__batch_size - 1) // self.__batch_size
            )
        ]
        return pdf_batches

    def __run_pdfs_dir_search(
        self,
        *,
        search_operation: colrev.ops.search.Search,
        records: dict,
        pdfs_dir_feed: colrev.ops.search.GeneralOriginFeed,
        local_index: colrev.env.local_index.LocalIndex,
        linked_pdf_paths: list,
        rerun: bool,
    ) -> None:
        nr_added, nr_changed = 0, 0
        for pdf_batch in self.__get_pdf_batches():
            for record in pdfs_dir_feed.feed_records.values():
                record = self.__add_md_string(record_dict=record)

            for pdf_path in pdf_batch:
                new_record = self.__index_pdf(
                    pdf_path=pdf_path,
                    search_operation=search_operation,
                    pdfs_dir_feed=pdfs_dir_feed,
                    linked_pdf_paths=linked_pdf_paths,
                    local_index=local_index,
                )
<<<<<<< HEAD
                try:
                    if (
                        not search_operation.review_manager.settings.is_curated_masterdata_repo()
                    ):
                        # retrieve_based_on_colrev_pdf_id
                        colrev_pdf_id = colrev.record.Record.get_colrev_pdf_id(
                            pdf_path=Path(pdf_path)
                        )
                        new_record = local_index.retrieve_based_on_colrev_pdf_id(
                            colrev_pdf_id=colrev_pdf_id
                        )
                        new_record["file"] = str(pdf_path)
                        # Note : an alternative to replacing all data with the curated version
                        # is to just add the curation_ID
                        # (and retrieve the curated metadata separately/non-redundantly)
                    else:
                        new_record = self.__get_grobid_metadata(
                            search_operation=search_operation, pdf_path=pdf_path
                        )
                except (
                    colrev_exceptions.PDFHashError,
                    colrev_exceptions.RecordNotInIndexException,
                ):
                    # otherwise, get metadata from grobid (indexing)
                    new_record = self.__get_grobid_metadata(
                        search_operation=search_operation, pdf_path=pdf_path
                    )

                new_record = self.__add_md_string(record_dict=new_record)

                # Note: identical md_string as a heuristic for duplicates
                potential_duplicates = [
                    r
                    for r in pdfs_dir_feed.feed_records.values()
                    if r["md_string"] == new_record["md_string"]
                    and not r["file"] == new_record["file"]
                ]
                if potential_duplicates:
                    search_operation.review_manager.logger.warning(
                        f" {colors.RED}skip record (PDF potential duplicate): "
                        f"{new_record['file']} {colors.END} "
                        f"({','.join([r['file'] for r in potential_duplicates])})"
                    )
                    continue

                try:
                    pdfs_dir_feed.set_id(record_dict=new_record)
                except colrev_exceptions.NotFeedIdentifiableException:
=======
                if new_record == {}:
>>>>>>> c18e22fc
                    continue

                prev_record_dict_version = pdfs_dir_feed.feed_records.get(
                    new_record["ID"], {}
                )

                added = pdfs_dir_feed.add_record(
                    record=colrev.record.Record(data=new_record),
                )
                if added:
                    nr_added += 1
                    self.__add_doi_from_pdf_if_not_available(record_dict=new_record)

                elif self.review_manager.force_mode:
                    # Note : only re-index/update
                    if search_operation.update_existing_record(
                        records=records,
                        record_dict=new_record,
                        prev_record_dict_version=prev_record_dict_version,
                        source=self.search_source,
                        update_time_variant_fields=rerun,
                    ):
                        nr_changed += 1

            for record in pdfs_dir_feed.feed_records.values():
                record.pop("md_string")

            pdfs_dir_feed.save_feed_file()

        self.__print_run_search_stats(
            records=records, nr_added=nr_added, nr_changed=nr_changed
        )

    def __add_doi_from_pdf_if_not_available(self, *, record_dict: dict) -> None:
        if "doi" in record_dict:
            return
        record = colrev.record.Record(data=record_dict)
        record.set_text_from_pdf(project_path=self.review_manager.path)
        res = re.findall(self.__doi_regex, record.data["text_from_pdf"])
        if res:
            record.data["doi"] = res[0].upper()
        del record.data["text_from_pdf"]

    def run_search(
        self, search_operation: colrev.ops.search.Search, rerun: bool
    ) -> None:
        """Run a search of a PDF directory (based on GROBID)"""

        # Do not run in continuous-integration environment
        if search_operation.review_manager.in_ci_environment():
            return

        if search_operation.review_manager.force_mode:  # i.e., reindex all
            search_operation.review_manager.logger.info("Reindex all")

        # Removing records/origins for which PDFs were removed makes sense for curated repositories
        # In regular repositories, it may be confusing (e.g., if PDFs are renamed)
        # In these cases, we may simply print a warning instead of modifying/removing records?
        if self.review_manager.settings.is_curated_masterdata_repo():
            self.__remove_records_if_pdf_no_longer_exists(
                search_operation=search_operation
            )

        grobid_service = self.review_manager.get_grobid_service()
        grobid_service.start()

        local_index = self.review_manager.get_local_index()

        records = self.review_manager.dataset.load_records_dict()
        pdfs_dir_feed = self.search_source.get_feed(
            review_manager=self.review_manager,
            source_identifier=self.source_identifier,
            update_only=(not rerun),
        )

        linked_pdf_paths = [Path(r["file"]) for r in records.values() if "file" in r]

        self.__run_pdfs_dir_search(
            search_operation=search_operation,
            records=records,
            pdfs_dir_feed=pdfs_dir_feed,
            linked_pdf_paths=linked_pdf_paths,
            local_index=local_index,
            rerun=rerun,
        )

    @classmethod
    def heuristic(cls, filename: Path, data: str) -> dict:
        """Source heuristic for PDF directories (GROBID)"""

        result = {"confidence": 0.0}

        if filename.suffix == ".pdf" and not bws.BackwardSearchSource.heuristic(
            filename=filename, data=data
        ):
            result["confidence"] = 1.0
            return result

        return result

    @classmethod
    def add_endpoint(
        cls, search_operation: colrev.ops.search.Search, query: str
    ) -> typing.Optional[colrev.settings.SearchSource]:
        """Add SearchSource as an endpoint (based on query provided to colrev search -a )"""

        if query == "pdfs":
            filename = search_operation.get_unique_filename(file_path_string="pdfs")
            # pylint: disable=no-value-for-parameter
            add_source = colrev.settings.SearchSource(
                endpoint="colrev.pdfs_dir",
                filename=filename,
                search_type=colrev.settings.SearchType.PDFS,
                search_parameters={"scope": {"path": "data/pdfs"}},
                load_conversion_package_endpoint={"endpoint": "colrev.bibtex"},
                comment="",
            )
            return add_source

        return None

    def load_fixes(
        self,
        load_operation: colrev.ops.load.Load,
        source: colrev.settings.SearchSource,
        records: typing.Dict,
    ) -> dict:
        """Load fixes for PDF directories (GROBID)"""

        for record in records.values():
            if "grobid-version" in record:
                del record["grobid-version"]

            if "doi" in record:
                try:
                    retrieved_record = self.crossref_connector.query_doi(
                        doi=record["doi"]
                    )

                    for key in [
                        "journal",
                        "booktitle",
                        "volume",
                        "number",
                        "year",
                        "pages",
                    ]:
                        if key in retrieved_record.data:
                            record[key] = retrieved_record.data[key]
                except colrev_exceptions.RecordNotFoundInPrepSourceException:
                    pass

        return records

    def prepare(
        self, record: colrev.record.Record, source: colrev.settings.SearchSource
    ) -> colrev.record.Record:
        """Source-specific preparation for PDF directories (GROBID)"""

        # Typical error in old papers: title fields are equal to journal/booktitle fields
        if record.data.get("title", "no_title").lower() == record.data.get(
            "journal", "no_journal"
        ):
            record.remove_field(key="title", source="pdfs_dir_prepare")
            record.set_status(
                target_state=colrev.record.RecordState.md_needs_manual_preparation
            )
        if record.data.get("title", "no_title").lower() == record.data.get(
            "booktitle", "no_booktitle"
        ):
            record.remove_field(key="title", source="pdfs_dir_prepare")
            record.set_status(
                target_state=colrev.record.RecordState.md_needs_manual_preparation
            )

        return record


if __name__ == "__main__":
    pass<|MERGE_RESOLUTION|>--- conflicted
+++ resolved
@@ -19,6 +19,7 @@
 import colrev.ops.built_in.search_sources.crossref
 import colrev.ops.built_in.search_sources.pdf_backward_search as bws
 import colrev.ops.search
+import colrev.qm.colrev_pdf_id
 import colrev.record
 import colrev.ui_cli.cli_colors as colors
 
@@ -486,8 +487,7 @@
         try:
             if not self.review_manager.settings.is_curated_masterdata_repo():
                 # retrieve_based_on_colrev_pdf_id
-                pdf_hash_service = self.review_manager.get_pdf_hash_service()
-                colrev_pdf_id = pdf_hash_service.get_pdf_hash(
+                colrev_pdf_id = colrev.qm.colrev_pdf_id.get_pdf_hash(
                     pdf_path=Path(pdf_path),
                     page_nr=1,
                     hash_size=32,
@@ -595,58 +595,7 @@
                     linked_pdf_paths=linked_pdf_paths,
                     local_index=local_index,
                 )
-<<<<<<< HEAD
-                try:
-                    if (
-                        not search_operation.review_manager.settings.is_curated_masterdata_repo()
-                    ):
-                        # retrieve_based_on_colrev_pdf_id
-                        colrev_pdf_id = colrev.record.Record.get_colrev_pdf_id(
-                            pdf_path=Path(pdf_path)
-                        )
-                        new_record = local_index.retrieve_based_on_colrev_pdf_id(
-                            colrev_pdf_id=colrev_pdf_id
-                        )
-                        new_record["file"] = str(pdf_path)
-                        # Note : an alternative to replacing all data with the curated version
-                        # is to just add the curation_ID
-                        # (and retrieve the curated metadata separately/non-redundantly)
-                    else:
-                        new_record = self.__get_grobid_metadata(
-                            search_operation=search_operation, pdf_path=pdf_path
-                        )
-                except (
-                    colrev_exceptions.PDFHashError,
-                    colrev_exceptions.RecordNotInIndexException,
-                ):
-                    # otherwise, get metadata from grobid (indexing)
-                    new_record = self.__get_grobid_metadata(
-                        search_operation=search_operation, pdf_path=pdf_path
-                    )
-
-                new_record = self.__add_md_string(record_dict=new_record)
-
-                # Note: identical md_string as a heuristic for duplicates
-                potential_duplicates = [
-                    r
-                    for r in pdfs_dir_feed.feed_records.values()
-                    if r["md_string"] == new_record["md_string"]
-                    and not r["file"] == new_record["file"]
-                ]
-                if potential_duplicates:
-                    search_operation.review_manager.logger.warning(
-                        f" {colors.RED}skip record (PDF potential duplicate): "
-                        f"{new_record['file']} {colors.END} "
-                        f"({','.join([r['file'] for r in potential_duplicates])})"
-                    )
-                    continue
-
-                try:
-                    pdfs_dir_feed.set_id(record_dict=new_record)
-                except colrev_exceptions.NotFeedIdentifiableException:
-=======
                 if new_record == {}:
->>>>>>> c18e22fc
                     continue
 
                 prev_record_dict_version = pdfs_dir_feed.feed_records.get(
