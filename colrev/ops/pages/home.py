#! /usr/bin/env python3
"""CoLRev dashboard operation: to track project progress through dashboard"""
from __future__ import annotations
<<<<<<< HEAD

from curses import color_pair
from datetime import datetime

import bibtexparser
import dash
import pandas as pd
import plotly.express as px
from dash import Dash
from dash import dash_table
from dash import dcc
from dash import html
from dash import Input
from dash import Output
from dash import State

=======

import pandas as pd
from dash import dcc, html
import dash
import plotly.express as px
>>>>>>> 7ba80be9
import colrev.review_manager

dash.register_page(__name__, path="/")


def analytics():
    review_manager = colrev.review_manager.ReviewManager()
    status_operation = review_manager.get_status_operation()
    analytic_results = status_operation.get_analytics()

    analytics_df = pd.DataFrame(analytic_results)
    analytics_df = analytics_df.transpose()

    # print(analytics_df2)

    analytics_df["committed_date"] = analytics_df["committed_date"].apply(
        timestamp_to_date
    )

    max_y_lab = max(analytics_df["atomic_steps"])

    if max_y_lab == 0:
        raise Exception("Die Datei 'records.bib' ist leer.")

    # print(max_y_lab)

    # scaled_y_lab = max_y_lab / max_y_lab * 100

    analytics_df["scaled_progress"] = analytics_df["completed_atomic_steps"].apply(
        scale_completed_atomic_steps, max=max_y_lab
    )

    # print(analytics_df2)
    analytics_df2 = analytics_df.iloc[::-1]
    # print(analytics_df3)

    fig = px.line(
        analytics_df2,
        x="committed_date",
        y="scaled_progress",
        template="simple_white",
        title="Burn-Out Chart",
    )
    fig.update_traces(marker_color="#2596be")
    fig.update_layout(
        title=dict(
            text="<b>Burn-Down Chart</b>", font=dict(size=30), automargin=True, x=0.5
        )
        # yaxis = dict( tickfont = dict(size=20)),
        # xaxis = dict( tickfont = dict(size=20))
    )
    fig.update_xaxes(
        title_text="Date of Commit",
        type="category",
        title_font={"size": 20},
        tickangle=25,
        tickfont=dict(size=20),
    )
    fig.update_yaxes(
        title_text="Atomic Steps Completed in %",
        title_font={"size": 20},
        tickfont=dict(size=20),
    )

    return fig


# helper functions for analytics:
def timestamp_to_date(timestamp) -> datetime:
    # convert the timestamp to a datetime object in the local timezone
    date = datetime.fromtimestamp(timestamp)
    return date


def scale_completed_atomic_steps(steps, max):
    steps = 100 - (steps / max) * 100

    return steps


layout = html.Div([dcc.Graph(figure=analytics())], style={"margin": "auto"}), html.Div(
    className="navigation-button",
    children=[
        html.A(
            html.Button("detailed information on synthesized records"),
            href="http://127.0.0.1:8050/synthesizedrecords",
        )
    ],
)<|MERGE_RESOLUTION|>--- conflicted
+++ resolved
@@ -1,30 +1,11 @@
 #! /usr/bin/env python3
 """CoLRev dashboard operation: to track project progress through dashboard"""
 from __future__ import annotations
-<<<<<<< HEAD
-
-from curses import color_pair
-from datetime import datetime
-
-import bibtexparser
-import dash
-import pandas as pd
-import plotly.express as px
-from dash import Dash
-from dash import dash_table
-from dash import dcc
-from dash import html
-from dash import Input
-from dash import Output
-from dash import State
-
-=======
 
 import pandas as pd
 from dash import dcc, html
 import dash
 import plotly.express as px
->>>>>>> 7ba80be9
 import colrev.review_manager
 
 dash.register_page(__name__, path="/")
