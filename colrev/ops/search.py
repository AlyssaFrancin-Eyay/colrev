--- conflicted
+++ resolved
@@ -2,8 +2,10 @@
 """CoLRev search operation: Search for relevant records."""
 from __future__ import annotations
 
+import json
+import time
 from pathlib import Path
-from typing import Callable
+from random import randint
 from typing import Optional
 
 import colrev.exceptions as colrev_exceptions
@@ -36,6 +38,7 @@
 
         if file_path_string.endswith(suffix):
             file_path_string = file_path_string.rstrip(suffix)
+            # suffix = ""
         filename = Path(f"data/search/{file_path_string}{suffix}")
         existing_filenames = [x.filename for x in self.sources]
         if filename not in existing_filenames:
@@ -48,34 +51,6 @@
 
         return filename
 
-<<<<<<< HEAD
-    def add_source(self, *, add_source: colrev.settings.SearchSource) -> None:
-        """Add a new source"""
-
-        package_manager = self.review_manager.get_package_manager()
-        endpoint_dict = package_manager.load_packages(
-            package_type=colrev.env.package_manager.PackageEndpointType.search_source,
-            selected_packages=[add_source.get_dict()],
-            operation=self,
-        )
-        endpoint = endpoint_dict[add_source.endpoint.lower()]
-        endpoint.validate_source(search_operation=self, source=add_source)  # type: ignore
-
-        self.review_manager.logger.info(f"{colors.GREEN}Add source:{colors.END}")
-        print(add_source)
-        self.review_manager.settings.sources.append(add_source)
-        self.review_manager.save_settings()
-
-        print()
-
-        self.main(selection_str=str(add_source.filename), rerun=False, skip_commit=True)
-        fname = add_source.filename
-        if fname.is_absolute():
-            fname = add_source.filename.relative_to(self.review_manager.path)
-        self.review_manager.create_commit(
-            msg=f"Add search source {fname}",
-        )
-=======
     def __format_source_file(self, *, source: colrev.settings.SearchSource) -> None:
         with open(source.get_corresponding_bib_file(), encoding="utf8") as bibtex_file:
             records = self.review_manager.dataset.load_records_dict(
@@ -103,74 +78,223 @@
             self.review_manager.dataset.save_records_dict_to_file(
                 records=records, save_path=source.get_corresponding_bib_file()
             )
->>>>>>> 0759a4b0
 
     def __get_search_sources(
         self, *, selection_str: Optional[str] = None
     ) -> list[colrev.settings.SearchSource]:
         sources_selected = self.sources
-        if selection_str and selection_str != "all":
-            selected_filenames = {Path(f).name for f in selection_str.split(",")}
-            sources_selected = [
-                s for s in self.sources if s.filename.name in selected_filenames
-            ]
-
-        assert len(sources_selected) != 0
+        if selection_str:
+            if selection_str != "all":
+                sources_selected = [
+                    f
+                    for f in self.sources
+                    if str(f.filename) in selection_str.split(",")
+                ]
+            if len(sources_selected) == 0:
+                available_options = [str(f.filename) for f in self.sources]
+                raise colrev_exceptions.ParameterError(
+                    parameter="selection_str",
+                    value=selection_str,
+                    options=available_options,
+                )
+
         for source in sources_selected:
             source.filename = self.review_manager.path / Path(source.filename)
         return sources_selected
 
-    def remove_forthcoming(self, *, source: colrev.settings.SearchSource) -> None:
-        """Remove forthcoming papers from a SearchSource"""
-
-        with open(source.get_corresponding_bib_file(), encoding="utf8") as bibtex_file:
-            records = self.review_manager.dataset.load_records_dict(
-                load_str=bibtex_file.read()
-            )
-
-            record_list = list(records.values())
-            before = len(record_list)
-            record_list = [r for r in record_list if "forthcoming" != r.get("year", "")]
-            removed = before - len(record_list)
+    def __get_record_based_on_origin(self, origin: str, records: dict) -> dict:
+        for main_record_dict in records.values():
+            if origin in main_record_dict["colrev_origin"]:
+                return main_record_dict
+        return {}
+
+    def __update_existing_record_retract(
+        self, *, record: colrev.record.Record, main_record_dict: dict
+    ) -> bool:
+        if record.check_potential_retracts():
             self.review_manager.logger.info(
-                f"{colors.GREEN}Removed {removed} forthcoming{colors.END}"
-            )
-            records = {r["ID"]: r for r in record_list}
-            self.review_manager.dataset.save_records_dict_to_file(
-                records=records, save_path=source.get_corresponding_bib_file()
-            )
-
-    # pylint: disable=no-self-argument
-    def check_source_selection_exists(var_name: str) -> Callable:  # type: ignore
-        """Check if the source selection exists"""
-
-        # pylint: disable=no-self-argument
-        def check_accepts(func_in: Callable) -> Callable:
-            def new_f(self, *args, **kwds) -> Callable:  # type: ignore
-                if kwds.get(var_name, None) is None:
-                    return func_in(self, *args, **kwds)
-                for search_source in kwds[var_name].split(","):
-                    if Path(search_source) not in [
-                        s.filename for s in self.review_manager.settings.sources
-                    ]:
-                        raise colrev_exceptions.ParameterError(
-                            parameter="select",
-                            value=kwds[var_name],
-                            options=[
-                                str(s.filename)
-                                for s in self.review_manager.settings.sources
-                            ],
-                        )
-                return func_in(self, *args, **kwds)
-
-            new_f.__name__ = func_in.__name__
-            return new_f
-
-        return check_accepts
-
-    @check_source_selection_exists(  # pylint: disable=too-many-function-args
-        "selection_str"
-    )
+                f"{colors.GREEN}Found paper retract: "
+                f"{main_record_dict['ID']}{colors.END}"
+            )
+            main_record = colrev.record.Record(data=main_record_dict)
+            main_record.prescreen_exclude(reason="retracted", print_warning=True)
+            main_record.remove_field(key="warning")
+            return True
+        return False
+
+    def __update_existing_record_forthcoming(
+        self, *, record: colrev.record.Record, main_record_dict: dict
+    ) -> None:
+        if "forthcoming" == main_record_dict.get(
+            "year", ""
+        ) and "forthcoming" != record.data.get("year", ""):
+            self.review_manager.logger.info(
+                f"{colors.GREEN}Update published forthcoming paper: "
+                f"{record.data['ID']}{colors.END}"
+            )
+            # prepared_record = crossref_prep.prepare(prep_operation, record)
+            main_record_dict["year"] = record.data["year"]
+            record = colrev.record.PrepRecord(data=main_record_dict)
+
+    def __forthcoming_published(self, *, record_dict: dict, prev_record: dict) -> bool:
+        if record_dict["ENTRYTYPE"] == "article":
+            return False
+        # pylint: disable=too-many-boolean-expressions
+        # Forthcoming paper published if volume and number are assigned
+        # i.e., no longer UNKNOWN
+        if (
+            prev_record.get("volume", "UNKNOWN") == "UNKNOWN"
+            and record_dict.get("volume", "") != "UNKNOWN"
+            and prev_record.get("number", "UNKNOWN") == "UNKNOWN"
+            and record_dict.get("number", "") != "UNKNOWN"
+        ) and (  # at least one of volume/number has to change.
+            prev_record.get("volume", "") != record_dict.get("volume", "")
+            or prev_record.get("number", "") != record_dict.get("number", "")
+        ):
+            return True
+        return False
+
+    def __update_existing_record_fields(
+        self,
+        *,
+        record_dict: dict,
+        main_record_dict: dict,
+        prev_record_dict_version: dict,
+        update_time_variant_fields: bool,
+        origin: str,
+        source: colrev.settings.SearchSource,
+    ) -> bool:
+        changed = False
+        for key, value in record_dict.items():
+            if (
+                not update_time_variant_fields
+                and key in colrev.record.Record.time_variant_fields
+            ):
+                continue
+
+            if key in colrev.record.Record.provenance_keys + ["ID", "curation_ID"]:
+                continue
+
+            if main_record_dict.get(key, "UNKNOWN") == "UNKNOWN":
+                if key in main_record_dict.get("colrev_masterdata_provenance", {}):
+                    if (
+                        main_record_dict["colrev_masterdata_provenance"][key]["source"]
+                        == "colrev_curation.masterdata_restrictions"
+                        and main_record_dict["colrev_masterdata_provenance"][key][
+                            "note"
+                        ]
+                        == "not-missing"
+                    ):
+                        continue
+                main_record = colrev.record.Record(data=main_record_dict)
+                main_record.update_field(
+                    key=key,
+                    value=value,
+                    source=origin,
+                    keep_source_if_equal=True,
+                    append_edit=False,
+                )
+                changed = True
+            else:
+                if source.get_origin_prefix() != "md_curated.bib":
+                    if prev_record_dict_version.get(key, "NA") != main_record_dict.get(
+                        key, "OTHER"
+                    ):
+                        continue
+                main_record = colrev.record.Record(data=main_record_dict)
+                if value.replace(" - ", ": ") == main_record.data[key].replace(
+                    " - ", ": "
+                ):
+                    continue
+                if key == "url" and "dblp.org" in value and key in main_record.data:
+                    continue
+                if value == main_record.data[key]:
+                    continue
+                main_record.update_field(
+                    key=key,
+                    value=value,
+                    source=origin,
+                    keep_source_if_equal=True,
+                    append_edit=False,
+                )
+                changed = True
+        return changed
+
+    def update_existing_record(
+        self,
+        *,
+        records: dict,
+        record_dict: dict,
+        prev_record_dict_version: dict,
+        source: colrev.settings.SearchSource,
+        update_time_variant_fields: bool,
+    ) -> bool:
+        """Convenience function to update existing records (main data/records.bib)"""
+
+        origin = f"{source.get_origin_prefix()}/{record_dict['ID']}"
+        main_record_dict = self.__get_record_based_on_origin(
+            origin=origin, records=records
+        )
+
+        if main_record_dict == {}:
+            self.review_manager.logger.debug(f"Could not update {record_dict['ID']}")
+            return False
+
+        # TBD: in curated masterdata repositories?
+
+        record = colrev.record.Record(data=record_dict)
+        changed = self.__update_existing_record_retract(
+            record=record, main_record_dict=main_record_dict
+        )
+        self.__update_existing_record_forthcoming(
+            record=record, main_record_dict=main_record_dict
+        )
+
+        if (
+            "CURATED" in main_record_dict.get("colrev_masterdata_provenance", {})
+            and "md_curated.bib" != source.get_origin_prefix()
+        ):
+            return False
+
+        similarity_score = colrev.record.Record.get_record_similarity(
+            record_a=colrev.record.Record(data=record_dict),
+            record_b=colrev.record.Record(data=prev_record_dict_version),
+        )
+        dict_diff = colrev.record.Record(data=record_dict).get_diff(
+            other_record=colrev.record.Record(data=prev_record_dict_version)
+        )
+
+        changed = self.__update_existing_record_fields(
+            record_dict=record_dict,
+            main_record_dict=main_record_dict,
+            prev_record_dict_version=prev_record_dict_version,
+            update_time_variant_fields=update_time_variant_fields,
+            origin=origin,
+            source=source,
+        )
+
+        if changed:
+            if self.__forthcoming_published(
+                record_dict=record_dict, prev_record=prev_record_dict_version
+            ):
+                self.review_manager.logger.info(
+                    f" {colors.GREEN}"
+                    f"forthcoming paper published: {main_record_dict['ID']}"
+                    f"{colors.END}"
+                )
+            elif similarity_score > 0.98:
+                self.review_manager.logger.info(f" check/update {origin}")
+            else:
+                self.review_manager.logger.info(
+                    f" {colors.RED} check/update {origin} leads to substantial changes "
+                    f"({similarity_score}) in {main_record_dict['ID']}:{colors.END}"
+                )
+                self.review_manager.p_printer.pprint(
+                    [x for x in dict_diff if "change" == x[0]]
+                )
+
+        return changed
+
     @colrev.operation.Operation.decorate()
     def main(
         self,
@@ -181,6 +305,18 @@
     ) -> None:
         """Search for records (main entrypoint)"""
 
+        if selection_str:
+            if Path(selection_str) not in [
+                s.filename for s in self.review_manager.settings.sources
+            ]:
+                raise colrev_exceptions.ParameterError(
+                    parameter="select",
+                    value=selection_str,
+                    options=[
+                        str(s.filename) for s in self.review_manager.settings.sources
+                    ],
+                )
+
         rerun_flag = "" if not rerun else f" ({colors.GREEN}rerun{colors.END})"
         self.review_manager.logger.info(f"Search{rerun_flag}")
         self.review_manager.logger.info(
@@ -207,7 +343,9 @@
             endpoint = endpoint_dict[source.endpoint.lower()]
             endpoint.validate_source(search_operation=self, source=source)  # type: ignore
 
-            if not endpoint.api_search_supported:  # type: ignore
+            run_search_function = getattr(endpoint, "run_search", None)
+            if not callable(run_search_function):
+                # Some sources do not support automated searches (e.g., unknown sources)
                 continue
 
             if not self.review_manager.high_level_operation:
@@ -219,6 +357,7 @@
             try:
                 endpoint.run_search(search_operation=self, rerun=rerun)  # type: ignore
             except colrev.exceptions.ServiceNotAvailableException as exc:
+                # requests.exceptions.ConnectionError,
                 if not self.review_manager.force_mode:
                     raise colrev_exceptions.ServiceNotAvailableException(
                         source.endpoint
@@ -226,8 +365,7 @@
                 self.review_manager.logger.warning("ServiceNotAvailableException")
 
             if source.filename.is_file():
-                if not self.review_manager.settings.search.retrieve_forthcoming:
-                    self.remove_forthcoming(source=source)
+                self.__format_source_file(source=source)
 
                 self.review_manager.dataset.format_records_file()
                 self.review_manager.dataset.add_record_changes()
@@ -235,5 +373,212 @@
                 if not skip_commit:
                     self.review_manager.create_commit(msg="Run search")
 
-        if self.review_manager.in_ci_environment():
-            print("\n\n")+    def setup_custom_script(self) -> None:
+        """Setup a custom search script"""
+
+        filedata = colrev.env.utils.get_package_file_content(
+            file_path=Path("template/custom_scripts/custom_search_source_script.py")
+        )
+
+        if filedata:
+            with open("custom_search_source_script.py", "w", encoding="utf-8") as file:
+                file.write(filedata.decode("utf-8"))
+
+        self.review_manager.dataset.add_changes(
+            path=Path("custom_search_source_script.py")
+        )
+
+        new_source = colrev.settings.SearchSource(
+            endpoint="custom_search_source_script",
+            filename=Path("data/search/custom_search.bib"),
+            search_type=colrev.settings.SearchType.DB,
+            search_parameters={},
+            load_conversion_package_endpoint={"endpoint": "colrev.bibtex"},
+            comment="",
+        )
+
+        self.review_manager.settings.sources.append(new_source)
+        self.review_manager.save_settings()
+
+    def view_sources(self) -> None:
+        """View the sources info"""
+
+        for source in self.sources:
+            self.review_manager.p_printer.pprint(source)
+
+
+# Keep in mind the need for lock-mechanisms, e.g., in concurrent prep operations
+class GeneralOriginFeed:
+    """A general-purpose Origin feed"""
+
+    # pylint: disable=too-many-instance-attributes
+
+    nr_added: int = 0
+    nr_changed: int = 0
+
+    def __init__(
+        self,
+        *,
+        review_manager: colrev.review_manager.ReviewManager,
+        search_source: colrev.settings.SearchSource,
+        source_identifier: str,
+        update_only: bool,
+    ):
+        self.source = search_source
+        self.feed_file = search_source.get_corresponding_bib_file()
+
+        # Note: the source_identifier identifies records in the search feed.
+        # This could be a doi or link or database-specific ID (like WOS accession numbers)
+        # The source_identifier can be stored in the main records.bib (it does not have to)
+        # The record source_identifier (feed-specific) is used in search
+        # or other operations (like prep)
+        # In search operations, records are added/updated based on available_ids
+        # (which maps source_identifiers to IDs used to generate the colrev_origin)
+        # In other operations, records are linked through colrev_origins,
+        # i.e., there is no need to store the source_identifier in the main records (redundantly)
+        self.source_identifier = source_identifier
+
+        # Note: corresponds to rerun (in search.main() and run_search())
+        self.update_only = update_only
+        self.review_manager = review_manager
+        self.origin_prefix = self.source.get_origin_prefix()
+
+        self.__available_ids = {}
+        self.__max_id = 1
+        if not self.feed_file.is_file():
+            self.feed_records = {}
+        else:
+            with open(self.feed_file, encoding="utf8") as bibtex_file:
+                self.feed_records = self.review_manager.dataset.load_records_dict(
+                    load_str=bibtex_file.read()
+                )
+
+            self.__available_ids = {
+                x[self.source_identifier]: x["ID"]
+                for x in self.feed_records.values()
+                if self.source_identifier in x
+            }
+            self.__max_id = (
+                max(
+                    [
+                        int(x["ID"])
+                        for x in self.feed_records.values()
+                        if x["ID"].isdigit()
+                    ]
+                    + [1]
+                )
+                + 1
+            )
+
+    def set_id(self, *, record_dict: dict) -> None:
+        """Set incremental record ID
+        If self.source_identifier is in record_dict, it is updated, otherwise added as a new record.
+        """
+
+        if self.source_identifier not in record_dict:
+            raise colrev_exceptions.NotFeedIdentifiableException(
+                f"Not feed-identifiable ({self.source_identifier} in record)"
+            )
+
+        if record_dict[self.source_identifier] in self.__available_ids:
+            record_dict["ID"] = self.__available_ids[
+                record_dict[self.source_identifier]
+            ]
+        else:
+            record_dict["ID"] = str(self.__max_id).rjust(6, "0")
+
+    def add_record(self, *, record: colrev.record.Record) -> bool:
+        """Add a record to the feed and set its colrev_origin"""
+
+        # Feed:
+        feed_record_dict = record.data.copy()
+        added_new = True
+        if feed_record_dict[self.source_identifier] in self.__available_ids:
+            added_new = False
+        else:
+            self.__max_id += 1
+
+        if "colrev_data_provenance" in feed_record_dict:
+            del feed_record_dict["colrev_data_provenance"]
+        if "colrev_masterdata_provenance" in feed_record_dict:
+            del feed_record_dict["colrev_masterdata_provenance"]
+        if "colrev_status" in feed_record_dict:
+            del feed_record_dict["colrev_status"]
+
+        self.__available_ids[
+            feed_record_dict[self.source_identifier]
+        ] = feed_record_dict["ID"]
+
+        if self.update_only:
+            # ignore time_variant_fields
+            # (otherwise, fields in recent records would be more up-to-date)
+            for key in colrev.record.Record.time_variant_fields:
+                if feed_record_dict["ID"] not in self.feed_records:
+                    continue
+                if key in self.feed_records[feed_record_dict["ID"]]:
+                    feed_record_dict[key] = self.feed_records[feed_record_dict["ID"]][
+                        key
+                    ]
+                else:
+                    if key in feed_record_dict:
+                        del feed_record_dict[key]
+
+        self.feed_records[feed_record_dict["ID"]] = feed_record_dict
+
+        # Original record
+        colrev_origin = f"{self.origin_prefix}/{record.data['ID']}"
+        record.data["colrev_origin"] = [colrev_origin]
+        record.add_provenance_all(source=colrev_origin)
+
+        return added_new
+
+    def print_post_run_search_infos(self, *, records: dict) -> None:
+        """Print the search infos (after running the search)"""
+        if self.nr_added > 0:
+            self.review_manager.logger.info(
+                f"{colors.GREEN}Retrieved {self.nr_added} records{colors.END}"
+            )
+        else:
+            self.review_manager.logger.info(
+                f"{colors.GREEN}No additional records retrieved{colors.END}"
+            )
+
+        if self.nr_changed > 0:
+            self.review_manager.logger.info(
+                f"{colors.GREEN}Updated {self.nr_changed} records{colors.END}"
+            )
+        else:
+            if records:
+                self.review_manager.logger.info(
+                    f"{colors.GREEN}Records (data/records.bib) up-to-date{colors.END}"
+                )
+
+    def save_feed_file(self) -> None:
+        """Save the feed file"""
+
+        search_operation = self.review_manager.get_search_operation()
+        if len(self.feed_records) > 0:
+            self.feed_file.parents[0].mkdir(parents=True, exist_ok=True)
+            self.review_manager.dataset.save_records_dict_to_file(
+                records=self.feed_records, save_path=self.feed_file
+            )
+
+            while True:
+                try:
+                    search_operation.review_manager.load_settings()
+                    if self.source.filename.name not in [
+                        s.filename.name
+                        for s in search_operation.review_manager.settings.sources
+                    ]:
+                        search_operation.review_manager.settings.sources.append(
+                            self.source
+                        )
+                        search_operation.review_manager.save_settings()
+
+                    search_operation.review_manager.dataset.add_changes(
+                        path=self.feed_file
+                    )
+                    break
+                except (FileExistsError, OSError, json.decoder.JSONDecodeError):
+                    search_operation.review_manager.logger.debug("Wait for git")
+                    time.sleep(randint(1, 15))  # nosec