--- conflicted
+++ resolved
@@ -360,12 +360,6 @@
             {"from": "0.4.0", "to": upcoming_version, "script": migrate_0_4_0},
         ]
 
-<<<<<<< HEAD
-        self.logger.info(f"Current CoLRev version: {current_version}")
-
-        while last_version in [x["from"] for x in migration_scripts]:
-
-=======
         # Start with the first step if the version is older:
         if last_version not in [x["from"] for x in migration_scripts]:
             last_version = "0.3.0"
@@ -373,7 +367,6 @@
         while current_version in [x["from"] for x in migration_scripts]:
             self.logger.info(f"Current CoLRev version: {last_version}")
 
->>>>>>> d6044fb8
             migrator = [x for x in migration_scripts if x["from"] == last_version].pop()
 
             migration_script = migrator["script"]
@@ -382,7 +375,6 @@
 
             updated = migration_script(self)
             if updated:
-<<<<<<< HEAD
                 self.logger.info(f"Updated to: {last_version}")
             else:
                 self.logger.info("Nothing to do.")
@@ -390,9 +382,6 @@
                     "If the update notification occurs again, run\n "
                     "git commit -n -m --allow-empty 'update colrev'"
                 )
-=======
-                self.logger.info(f"Updated to: {current_version}")
->>>>>>> d6044fb8
 
             # Note : the version in the commit message will be set to
             # the current_version immediately. Therefore, use the migrator['to'] field.
