ci:
    autofix_commit_msg: |
        [pre-commit.ci] auto fixes from pre-commit.com hooks

        for more information, see https://pre-commit.ci
    autofix_prs: true
    autoupdate_branch: ''
    autoupdate_commit_msg: '[pre-commit.ci] pre-commit autoupdate'
    autoupdate_schedule: weekly
    skip: [pylint,pytest-check]
    submodules: false

repos:
-   repo: https://github.com/pre-commit/pre-commit-hooks
    rev: v4.5.0
    hooks:
    -   id: trailing-whitespace
        exclude: colrev/template/ops/status.txt|commit_report_details.txt|commit_report_header.txt|pdf_get_man_mail.txt|^tests/data|docs/source/resources/extensions_index/
    -   id: end-of-file-fixer
        exclude: ^tests/data/
    -   id: check-docstring-first
    -   id: check-json
    -   id: check-yaml
        exclude: colrev/template/github_pages/_config.yml
    -   id: check-toml
    -   id: debug-statements
    -   id: name-tests-test
-   repo: https://github.com/psf/black
<<<<<<< HEAD
    rev: 23.10.1
=======
    rev: 23.11.0
>>>>>>> 32e7988f
    hooks:
    - id: black
      language_version: python3
-   repo: https://github.com/PyCQA/flake8
    rev: 6.1.0
    hooks:
    -   id: flake8
        additional_dependencies: [flake8-typing-imports==1.12.0]
        args: ['--max-line-length=110', '--extend-ignore=E203,TYP006']
-   repo: https://github.com/asottile/reorder-python-imports
    rev: v3.12.0
    hooks:
    -   id: reorder-python-imports
        args: [--py3-plus]
-   repo: https://github.com/asottile/pyupgrade
    rev: v3.15.0
    hooks:
    -   id: pyupgrade
        args: [--py36-plus, --keep-runtime-typing]
-   repo: https://github.com/pre-commit/mirrors-mypy
    rev: 'v1.7.0'
    hooks:
    -   id: mypy
        args: [--disallow-untyped-defs, --disallow-incomplete-defs, --disallow-untyped-calls]
- repo: https://github.com/astral-sh/ruff-pre-commit
<<<<<<< HEAD
  rev: v0.1.3
=======
  rev: v0.1.5
>>>>>>> 32e7988f
  hooks:
    - id: ruff # runs faster than pylint
      args: [--fix, --exit-non-zero-on-fix]
- repo: local
  hooks:
  - id: pytest-check
    name: pytest-check
    entry: pytest
    language: system
    pass_filenames: false
    always_run: true
    args:
      ["--disable-warnings"]
- repo: local # pylint should mostly be covered by ruff. Once custom checkers are supported (.pylintrc), we will switch to ruff completely.
  hooks:
    - id: pylint
      name: pylint
      entry: pylint
      language: system
      types: [python]
      files: colrev
      args:
        [
          "-rn", # Only display messages
          "-sn", # Don't display the score
        ]<|MERGE_RESOLUTION|>--- conflicted
+++ resolved
@@ -25,15 +25,11 @@
     -   id: check-toml
     -   id: debug-statements
     -   id: name-tests-test
--   repo: https://github.com/psf/black
-<<<<<<< HEAD
-    rev: 23.10.1
-=======
+-   repo: https://github.com/psf/black-pre-commit-mirror
     rev: 23.11.0
->>>>>>> 32e7988f
     hooks:
-    - id: black
-      language_version: python3
+      - id: black
+        language_version: python3.8
 -   repo: https://github.com/PyCQA/flake8
     rev: 6.1.0
     hooks:
@@ -56,11 +52,7 @@
     -   id: mypy
         args: [--disallow-untyped-defs, --disallow-incomplete-defs, --disallow-untyped-calls]
 - repo: https://github.com/astral-sh/ruff-pre-commit
-<<<<<<< HEAD
-  rev: v0.1.3
-=======
   rev: v0.1.5
->>>>>>> 32e7988f
   hooks:
     - id: ruff # runs faster than pylint
       args: [--fix, --exit-non-zero-on-fix]
